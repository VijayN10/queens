# Authorized and unauthorized licenses in LOWER CASE
[Licenses]
authorized_licenses:
        bsd
        new bsd
        bsd license
        new bsd license
        3-clause bsd
        BSD 3-Clause
        BSD-3-Clause
        simplified bsd
        apache
        apache 2.0
        Apache-2.0
        apache software license
        apache license, version 2.0
        apache license 2.0
        apache software
        gnu lgpl
        lgpl
        isc
        isc license
        isc license (iscl)
        mit
        mit license
        python software foundation
        python software foundation license
        mozilla public license 2.0
        mozilla public license 2.0 (mpl 2.0)
        historical permission notice and disclaimer (hpnd)
        University of Illinois/NCSA Open Source
        zlib/libpng

unauthorized_licenses:
        gpl v3
        gpl
        GNU general public license (gpl)
[Authorized Packages]
        # pylint is under GPL. However it should not be a problem, since
        # it is not part of queens
        pylint: >=2.7.2
        astroid: >=2.5.2
        # arviz seems to be under apache 2.0 license
        # https://github.com/arviz-devs/arviz
        arviz: >=0.6.1
        # seems to be ok
        # https://github.com/Unidata/netcdf4-python/blob/master/COPYING
        netCDF4: >=1.4.2
        # some part of cftime (belongs to netcdf)dependency relies on some file which is under GPL
        # might be a problem
        cftime: >=1.3.1
        # entrypoint seems to be under MIT license
        # https://github.com/takluyver/entrypoints
        # is under ISC license
        entrypoints: >=0.3
        # https://pypi.org/project/ptyprocess/
        ptyprocess: >=0.6.0
        # seems to be under BSD license
        # https://github.com/jupyter/terminado/blob/master/LICENSE
        terminado: >=0.8.3
        # vtk is uder BSD style license
        vtk: >=8.2.0
        # jupyterlab-pygments has dependencies that are unknown. But not part of QUEENS so not a problem
        jupyterlab-pygments: >=0.1.1
        # ppft has a BSD-like licence see https://pypi.org/project/ppft/
        ppft: >=1.6.6
        # Chardet: The Universal Character Encoding Detector
        # License: GNU Library or Lesser General Public License (LGPL) -> accepted, for the time being
        chardet: >=4.0.0
        # websocket-client is a dependency of docker and not part of QUEENS.
	# it seems to be under a 'LGPL version 2.1'/ 'GNU Lesser General Public License v2 or later (LGPLv2+)' license
        websocket-client: >=0.58.0
        # filelock has public domain license without restrictions
        # see https://github.com/tox-dev/py-filelock
        filelock: >=3
        # cons is under LGPL
        cons: >=0.4.5
        # nvidia cuda stuff is optional and only needed due to torch subpackage
<<<<<<< HEAD
        nvidia-cublas-cu11: >=11.10.3
        nvidia-cuda-nvrtc-cu11: >=11.7
        nvidia-cuda-runtime-cu11: >=11.7
        nvidia-cudnn-cu11: >=8.5.0
        # Asyncssh is under Eclipse Public License v2.0: This might be a problem with GPL
        asyncssh: >=2.13.1
=======
        nvidia-cublas-cu11: >=0.0
        nvidia-cuda-nvrtc-cu11: >=0.0
        nvidia-cuda-runtime-cu11: >=0.0
        nvidia-cudnn-cu11: >=0.0
        nvidia-cuda-cupti-cu11: >=0.0
        nvidia-cufft-cu11: >=0.0
        nvidia-curand-cu11: >=0.0
        nvidia-cusolver-cu11: >=0.0
        nvidia-cusparse-cu11: >=0.0
        nvidia-nccl-cu11: >=0.0
        nvidia-nvtx-cu11: >=0.0
>>>>>>> af9da292
<|MERGE_RESOLUTION|>--- conflicted
+++ resolved
@@ -76,14 +76,6 @@
         # cons is under LGPL
         cons: >=0.4.5
         # nvidia cuda stuff is optional and only needed due to torch subpackage
-<<<<<<< HEAD
-        nvidia-cublas-cu11: >=11.10.3
-        nvidia-cuda-nvrtc-cu11: >=11.7
-        nvidia-cuda-runtime-cu11: >=11.7
-        nvidia-cudnn-cu11: >=8.5.0
-        # Asyncssh is under Eclipse Public License v2.0: This might be a problem with GPL
-        asyncssh: >=2.13.1
-=======
         nvidia-cublas-cu11: >=0.0
         nvidia-cuda-nvrtc-cu11: >=0.0
         nvidia-cuda-runtime-cu11: >=0.0
@@ -95,4 +87,5 @@
         nvidia-cusparse-cu11: >=0.0
         nvidia-nccl-cu11: >=0.0
         nvidia-nvtx-cu11: >=0.0
->>>>>>> af9da292
+        # Asyncssh is under Eclipse Public License v2.0: This might be a problem with GPL
+        asyncssh: >=2.13.1