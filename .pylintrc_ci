[MASTER]

# A comma-separated list of package or module names from where C extensions may
# be loaded. Extensions are loading into the active Python interpreter and may
# run arbitrary code.
extension-pkg-allow-list=

# A comma-separated list of package or module names from where C extensions may
# be loaded. Extensions are loading into the active Python interpreter and may
# run arbitrary code. (This is an alternative name to extension-pkg-allow-list
# for backward compatibility.)
extension-pkg-whitelist=

# Return non-zero exit code if any of these messages/categories are detected,
# even if score is above --fail-under value. Syntax same as enable. Messages
# specified are enabled, while categories only check already-enabled messages.
fail-on=

# Specify a score threshold to be exceeded before program exits with error.
fail-under=10.0

# Files or directories to be skipped. They should be base names, not paths.
ignore=CVS,

# Add files or directories matching the regex patterns to the ignore-list. The
# regex matches against paths and can be in Posix or Windows format.
ignore-paths=

# Files or directories matching the regex patterns are skipped. The regex
# matches against base names, not paths. The default value ignores emacs file
# locks
ignore-patterns=^\.#

# Python code to execute, usually for sys.path manipulation such as
# pygtk.require().
#init-hook=

# Use multiple processes to speed up Pylint. Specifying 0 will auto-detect the
# number of processors available to use.
jobs=1

# Control the amount of potential inferred values when inferring a single
# object. This can help the performance when dealing with large functions or
# complex, nested conditions.
limit-inference-results=100

# List of plugins (as comma separated values of python module names) to load,
# usually to register additional checkers.
load-plugins=

# Pickle collected data for later comparisons.
persistent=yes

# Minimum Python version to use for version dependent checks. Will default to
# the version used to run pylint.
py-version=3.8

# Discover python modules and packages in the file system subtree.
recursive=no

# When enabled, pylint would attempt to guess common misconfiguration and emit
# user-friendly hints instead of false-positive error messages.
suggestion-mode=yes

# Allow loading of arbitrary C extensions. Extensions are imported into the
# active Python interpreter and may run arbitrary code.
unsafe-load-any-extension=no


[MESSAGES CONTROL]

# Only show warnings with the listed confidence levels. Leave empty to show
# all. Valid levels: HIGH, CONTROL_FLOW, INFERENCE, INFERENCE_FAILURE,
# UNDEFINED.
confidence=

# Disable the message, report, category or checker with the given id(s). You
# can either give multiple identifiers separated by comma (,) or put this
# option multiple times (only on the command line, not in the configuration
# file where it should appear only once). You can also use "--disable=all" to
# disable everything first and then re-enable specific checks. For example, if
# you want to run only the similarities checker, you can use "--disable=all
# --enable=similarities". If you want to run only the classes checker, but have
# no Warning level messages displayed, use "--disable=all --enable=classes
# --disable=W".
disable=raw-checker-failed,
        bad-inline-option,
        locally-disabled,
        file-ignored,
        suppressed-message,
        useless-suppression,
        deprecated-pragma,
        use-symbolic-message-instead,
        design,
        redundant-keyword-arg,
        eval-used,
        unexpected-special-method-signature,
        consider-using-in,
        deprecated-method,
<<<<<<< HEAD
        use-maxsplit-arg,
        not-callable,
=======
        assignment-from-no-return,
>>>>>>> 3ab3b796
        super-init-not-called,
        too-many-nested-blocks,
        broad-exception-caught,
        useless-parent-delegation,
        too-many-lines,
        too-many-function-args,
        no-name-in-module,
        cell-var-from-loop,
        consider-using-from-import,
        pointless-string-statement,
        inconsistent-return-statements,
        bare-except,
        bad-staticmethod-argument,
        consider-using-with,
        abstract-method,
        comparison-with-callable,
        arguments-renamed,
        attribute-defined-outside-init,
        unused-variable,
        unnecessary-pass,
        arguments-differ,
        fixme,
        protected-access,
        unused-argument,
        duplicate-code,
        invalid-name,
        redefined-outer-name,

# Enable the message, report, category or checker with the given id(s). You can
# either give multiple identifier separated by comma (,) or put this option
# multiple time (only on the command line, not in the configuration file where
# it should appear only once). See also the "--disable" option for examples.
enable=c-extension-no-member


[REPORTS]

# Python expression which should return a score less than or equal to 10. You
# have access to the variables 'fatal', 'error', 'warning', 'refactor',
# 'convention', and 'info' which contain the number of messages in each
# category, as well as 'statement' which is the total number of statements
# analyzed. This score is used by the global evaluation report (RP0004).
evaluation=max(0, 0 if fatal else 10.0 - ((float(5 * error + warning + refactor + convention) / statement) * 10))

# Template used to display messages. This is a python new-style format string
# used to format the message information. See doc for all details.
#msg-template=

# Set the output format. Available formats are text, parseable, colorized, json
# and msvs (visual studio). You can also give a reporter class, e.g.
# mypackage.mymodule.MyReporterClass.
output-format=text

# Tells whether to display a full report or only the messages.
reports=no

# Activate the evaluation score.
score=yes


[REFACTORING]

# Maximum number of nested blocks for function / method body
max-nested-blocks=5

# Complete name of functions that never returns. When checking for
# inconsistent-return-statements if a never returning function is called then
# it will be considered as an explicit return statement and no message will be
# printed.
never-returning-functions=sys.exit,argparse.parse_error


[FORMAT]

# Expected format of line ending, e.g. empty (any line ending), LF or CRLF.
expected-line-ending-format=

# Regexp for a line that is allowed to be longer than the limit.
ignore-long-lines=^\s*(# )?<?https?://\S+>?$

# Number of spaces of indent required inside a hanging or continued line.
indent-after-paren=4

# String used as indentation unit. This is usually "    " (4 spaces) or "\t" (1
# tab).
indent-string='    '

# Maximum number of characters on a single line.
max-line-length=100

# Maximum number of lines in a module.
max-module-lines=1000

# Allow the body of a class to be on the same line as the declaration if body
# contains single statement.
single-line-class-stmt=no

# Allow the body of an if to be on the same line as the test if there is no
# else.
single-line-if-stmt=no


[LOGGING]

# The type of string formatting that logging methods do. `old` means using %
# formatting, `new` is for `{}` formatting.
logging-format-style=old

# Logging modules to check that the string format arguments are in logging
# function parameter format.
logging-modules=logging


[MISCELLANEOUS]

# List of note tags to take in consideration, separated by a comma.
notes=FIXME,
      XXX,
      TODO

# Regular expression of note tags to take in consideration.
#notes-rgx=


[SIMILARITIES]

# Comments are removed from the similarity computation
ignore-comments=yes

# Docstrings are removed from the similarity computation
ignore-docstrings=yes

# Imports are removed from the similarity computation
ignore-imports=no

# Signatures are removed from the similarity computation
ignore-signatures=no

# Minimum lines number of a similarity.
min-similarity-lines=4


[SPELLING]

# Limits count of emitted suggestions for spelling mistakes.
max-spelling-suggestions=4

# Spelling dictionary name. Available dictionaries: none. To make it work,
# install the 'python-enchant' package.
spelling-dict=

# List of comma separated words that should be considered directives if they
# appear and the beginning of a comment and should not be checked.
spelling-ignore-comment-directives=fmt: on,fmt: off,noqa:,noqa,nosec,isort:skip,mypy:

# List of comma separated words that should not be checked.
spelling-ignore-words=

# A path to a file that contains the private dictionary; one word per line.
spelling-private-dict-file=

# Tells whether to store unknown words to the private dictionary (see the
# --spelling-private-dict-file option) instead of raising a message.
spelling-store-unknown-words=no


[STRING]

# This flag controls whether inconsistent-quotes generates a warning when the
# character used as a quote delimiter is used inconsistently within a module.
check-quote-consistency=no

# This flag controls whether the implicit-str-concat should generate a warning
# on implicit string concatenation in sequences defined over several lines.
check-str-concat-over-line-jumps=no


[TYPECHECK]

# List of decorators that produce context managers, such as
# contextlib.contextmanager. Add to this list to register other decorators that
# produce valid context managers.
contextmanager-decorators=contextlib.contextmanager

# List of members which are set dynamically and missed by pylint inference
# system, and so shouldn't trigger E1101 when accessed. Python regular
# expressions are accepted.
generated-members=

# Tells whether missing members accessed in mixin class should be ignored. A
# class is considered mixin if its name matches the mixin-class-rgx option.
ignore-mixin-members=yes

# Tells whether to warn about missing members when the owner of the attribute
# is inferred to be None.
ignore-none=yes

# This flag controls whether pylint should warn about no-member and similar
# checks whenever an opaque object is returned when inferring. The inference
# can return multiple potential results while evaluating a Python object, but
# some branches might not be evaluated, which results in partial inference. In
# that case, it might be useful to still emit no-member and other checks for
# the rest of the inferred objects.
ignore-on-opaque-inference=yes

# List of class names for which member attributes should not be checked (useful
# for classes with dynamically set attributes). This supports the use of
# qualified names.
ignored-classes=optparse.Values,
                thread._local,
                _thread._local,
                pqueens.visualization.bmfmc_visualization,
                pqueens.visualization.bmfia_visualization,
                pqueens.visualization.sa_visualization,
                pqueens.visualization.surrogate_visualization,
                pqueens.visualization.variational_inference_visualization,
                pqueens.database.database,
                matplotlib.cm,
                logging.RootLogger,


# List of module names for which member attributes should not be checked
# (useful for modules/projects where namespaces are manipulated during runtime
# and thus existing member attributes cannot be deduced by static analysis). It
# supports qualified module names, as well as Unix pattern matching.
ignored-modules=vtk,
                particles,

# Show a hint with possible names when a member name was not found. The aspect
# of finding the hint is based on edit distance.
missing-member-hint=yes

# The minimum edit distance a name should have in order to be considered a
# similar match for a missing member name.
missing-member-hint-distance=1

# The total number of similar names that should be taken in consideration when
# showing a hint for a missing member.
missing-member-max-choices=1

# Regex pattern to define which classes are considered mixins ignore-mixin-
# members is set to 'yes'
mixin-class-rgx=.*[Mm]ixin

# List of decorators that change the signature of a decorated function.
signature-mutators=


[VARIABLES]

# List of additional names supposed to be defined in builtins. Remember that
# you should avoid defining new builtins when possible.
additional-builtins=

# Tells whether unused global variables should be treated as a violation.
allow-global-unused-variables=yes

# List of names allowed to shadow builtins
allowed-redefined-builtins=

# List of strings which can identify a callback function by name. A callback
# name must start or end with one of those strings.
callbacks=cb_,
          _cb

# A regular expression matching the name of dummy variables (i.e. expected to
# not be used).
dummy-variables-rgx=_+$|(_[a-zA-Z0-9_]*[a-zA-Z0-9]+?$)|dummy|^ignored_|^unused_

# Argument names that match this expression will be ignored. Default to name
# with leading underscore.
ignored-argument-names=_.*|^ignored_|^unused_

# Tells whether we should check for unused import in __init__ files.
init-import=no

# List of qualified module names which can have objects that can redefine
# builtins.
redefining-builtins-modules=six.moves,past.builtins,future.builtins,builtins,io


[BASIC]

# Naming style matching correct argument names.
argument-naming-style=snake_case

# Regular expression matching correct argument names. Overrides argument-
# naming-style. If left empty, argument names will be checked with the set
# naming style.
#argument-rgx=

# Naming style matching correct attribute names.
attr-naming-style=snake_case

# Regular expression matching correct attribute names. Overrides attr-naming-
# style. If left empty, attribute names will be checked with the set naming
# style.
#attr-rgx=

# Bad variable names which should always be refused, separated by a comma.
bad-names=foo,
          bar,
          baz,
          toto,
          tutu,
          tata

# Bad variable names regexes, separated by a comma. If names match any regex,
# they will always be refused
bad-names-rgxs=

# Naming style matching correct class attribute names.
class-attribute-naming-style=any

# Regular expression matching correct class attribute names. Overrides class-
# attribute-naming-style. If left empty, class attribute names will be checked
# with the set naming style.
#class-attribute-rgx=

# Naming style matching correct class constant names.
class-const-naming-style=UPPER_CASE

# Regular expression matching correct class constant names. Overrides class-
# const-naming-style. If left empty, class constant names will be checked with
# the set naming style.
#class-const-rgx=

# Naming style matching correct class names.
class-naming-style=PascalCase

# Regular expression matching correct class names. Overrides class-naming-
# style. If left empty, class names will be checked with the set naming style.
#class-rgx=

# Naming style matching correct constant names.
const-naming-style=UPPER_CASE

# Regular expression matching correct constant names. Overrides const-naming-
# style. If left empty, constant names will be checked with the set naming
# style.
#const-rgx=

# Minimum line length for functions/classes that require docstrings, shorter
# ones are exempt.
docstring-min-length=-1

# Naming style matching correct function names.
function-naming-style=snake_case

# Regular expression matching correct function names. Overrides function-
# naming-style. If left empty, function names will be checked with the set
# naming style.
#function-rgx=

# Good variable names which should always be accepted, separated by a comma.
good-names=i,
           j,
           k,
           ex,
           Run,
           _,
           f,
	   db,
           rv,
           rf

# Good variable names regexes, separated by a comma. If names match any regex,
# they will always be accepted
good-names-rgxs=

# Include a hint for the correct naming format with invalid-name.
include-naming-hint=no

# Naming style matching correct inline iteration names.
inlinevar-naming-style=any

# Regular expression matching correct inline iteration names. Overrides
# inlinevar-naming-style. If left empty, inline iteration names will be checked
# with the set naming style.
#inlinevar-rgx=

# Naming style matching correct method names.
method-naming-style=snake_case

# Regular expression matching correct method names. Overrides method-naming-
# style. If left empty, method names will be checked with the set naming style.
#method-rgx=

# Naming style matching correct module names.
module-naming-style=snake_case

# Regular expression matching correct module names. Overrides module-naming-
# style. If left empty, module names will be checked with the set naming style.
#module-rgx=

# Colon-delimited sets of names that determine each other's naming style when
# the name regexes allow several styles.
name-group=

# Regular expression which should only match function or class names that do
# not require a docstring.
no-docstring-rgx=^_

# List of decorators that produce properties, such as abc.abstractproperty. Add
# to this list to register other decorators that produce valid properties.
# These decorators are taken in consideration only for invalid-name.
property-classes=abc.abstractproperty

# Regular expression matching correct type variable names. If left empty, type
# variable names will be checked with the set naming style.
#typevar-rgx=

# Naming style matching correct variable names.
variable-naming-style=snake_case

# Regular expression matching correct variable names. Overrides variable-
# naming-style. If left empty, variable names will be checked with the set
# naming style.
#variable-rgx=


[DESIGN]

# List of regular expressions of class ancestor names to ignore when counting
# public methods (see R0903)
exclude-too-few-public-methods=

# List of qualified class names to ignore when counting class parents (see
# R0901)
ignored-parents=

# Maximum number of arguments for function / method.
max-args=5

# Maximum number of attributes for a class (see R0902).
max-attributes=7

# Maximum number of boolean expressions in an if statement (see R0916).
max-bool-expr=5

# Maximum number of branch for function / method body.
max-branches=12

# Maximum number of locals for function / method body.
max-locals=15

# Maximum number of parents for a class (see R0901).
max-parents=7

# Maximum number of public methods for a class (see R0904).
max-public-methods=20

# Maximum number of return / yield for function / method body.
max-returns=6

# Maximum number of statements in function / method body.
max-statements=50

# Minimum number of public methods for a class (see R0903).
min-public-methods=2


[IMPORTS]

# List of modules that can be imported at any level, not just the top level
# one.
allow-any-import-level=

# Allow wildcard imports from modules that define __all__.
allow-wildcard-with-all=no

# Analyse import fallback blocks. This can be used to support both Python 2 and
# 3 compatible code, which means that the block might have code that exists
# only in one or another interpreter, leading to false positives when analysed.
analyse-fallback-blocks=no

# Deprecated modules which should not be used, separated by a comma.
deprecated-modules=optparse,tkinter.tix

# Output a graph (.gv or any supported image format) of external dependencies
# to the given file (report RP0402 must not be disabled).
ext-import-graph=

# Output a graph (.gv or any supported image format) of all (i.e. internal and
# external) dependencies to the given file (report RP0402 must not be
# disabled).
import-graph=

# Output a graph (.gv or any supported image format) of internal dependencies
# to the given file (report RP0402 must not be disabled).
int-import-graph=

# Force import order to recognize a module as part of the standard
# compatibility libraries.
known-standard-library=

# Force import order to recognize a module as part of a third party library.
known-third-party=enchant

# Couples of modules and preferred modules, separated by a comma.
preferred-modules=


[CLASSES]

# Warn about protected attribute access inside special methods
check-protected-access-in-special-methods=no

# List of method names used to declare (i.e. assign) instance attributes.
defining-attr-methods=__init__,
                      __new__,
                      setUp,
                      __post_init__

# List of member names, which should be excluded from the protected access
# warning.
exclude-protected=_asdict,
                  _fields,
                  _replace,
                  _source,
                  _make

# List of valid names for the first argument in a class method.
valid-classmethod-first-arg=cls

# List of valid names for the first argument in a metaclass class method.
valid-metaclass-classmethod-first-arg=cls


[EXCEPTIONS]

# Exceptions that will emit a warning when being caught. Defaults to
# "builtins.BaseException, builtins.Exception".
overgeneral-exceptions=builtins.BaseException,
                       builtins.Exception<|MERGE_RESOLUTION|>--- conflicted
+++ resolved
@@ -97,12 +97,6 @@
         unexpected-special-method-signature,
         consider-using-in,
         deprecated-method,
-<<<<<<< HEAD
-        use-maxsplit-arg,
-        not-callable,
-=======
-        assignment-from-no-return,
->>>>>>> 3ab3b796
         super-init-not-called,
         too-many-nested-blocks,
         broad-exception-caught,
