"""TODO_doc."""

import os
import pickle
from pathlib import Path

import numpy as np
import pytest

from pqueens import run


def test_optimization_lsq_rosenbrock(inputdir, tmpdir):
    """Test case for optimization iterator with least squares."""
<<<<<<< HEAD
    run(Path(Path(inputdir, 'optimization_lsq_rosenbrock.json')), Path(tmpdir))
=======
    run(Path(os.path.join(inputdir, 'optimization_lsq_rosenbrock.yml')), Path(tmpdir))
>>>>>>> 96610ab5

    result_file = str(tmpdir) + '/' + 'ResRosenbrockLSQ.pickle'
    with open(result_file, 'rb') as handle:
        results = pickle.load(handle)
    np.testing.assert_allclose(results.x, np.array([+1.0, +1.0]))
    np.testing.assert_allclose(results.fun, np.array([+0.0, +0.0]))<|MERGE_RESOLUTION|>--- conflicted
+++ resolved
@@ -12,11 +12,7 @@
 
 def test_optimization_lsq_rosenbrock(inputdir, tmpdir):
     """Test case for optimization iterator with least squares."""
-<<<<<<< HEAD
-    run(Path(Path(inputdir, 'optimization_lsq_rosenbrock.json')), Path(tmpdir))
-=======
-    run(Path(os.path.join(inputdir, 'optimization_lsq_rosenbrock.yml')), Path(tmpdir))
->>>>>>> 96610ab5
+    run(Path(Path(inputdir, 'optimization_lsq_rosenbrock.yml')), Path(tmpdir))
 
     result_file = str(tmpdir) + '/' + 'ResRosenbrockLSQ.pickle'
     with open(result_file, 'rb') as handle:
