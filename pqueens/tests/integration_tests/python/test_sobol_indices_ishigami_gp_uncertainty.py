--- conflicted
+++ resolved
@@ -10,11 +10,7 @@
 
 def test_sobol_indices_ishigami_gp_uncertainty(inputdir, tmpdir):
     """Test case for Sobol indices based on GP realizations."""
-<<<<<<< HEAD
-    run(Path(Path(inputdir, 'sobol_indices_ishigami_gp_uncertainty.json')), Path(tmpdir))
-=======
-    run(Path(os.path.join(inputdir, 'sobol_indices_ishigami_gp_uncertainty.yml')), Path(tmpdir))
->>>>>>> 96610ab5
+    run(Path(Path(inputdir, 'sobol_indices_ishigami_gp_uncertainty.yml')), Path(tmpdir))
 
     result_file = str(tmpdir) + '/' + 'xxx.pickle'
     with open(result_file, 'rb') as handle:
@@ -50,11 +46,7 @@
 def test_sobol_indices_ishigami_gp_uncertainty_third_order(inputdir, tmpdir):
     """Test case for third-order Sobol indices."""
     run(
-<<<<<<< HEAD
-        Path(Path(inputdir, 'sobol_indices_ishigami_gp_uncertainty_third_order.json')),
-=======
-        Path(os.path.join(inputdir, 'sobol_indices_ishigami_gp_uncertainty_third_order.yml')),
->>>>>>> 96610ab5
+        Path(Path(inputdir, 'sobol_indices_ishigami_gp_uncertainty_third_order.yml')),
         Path(tmpdir),
     )
 
@@ -75,11 +67,7 @@
 
 def test_sobol_indices_ishigami_gp_mean(inputdir, tmpdir):
     """Test case for Sobol indices based on GP mean."""
-<<<<<<< HEAD
-    run(Path(Path(inputdir, 'sobol_indices_ishigami_gp_mean.json')), Path(tmpdir))
-=======
-    run(Path(os.path.join(inputdir, 'sobol_indices_ishigami_gp_mean.yml')), Path(tmpdir))
->>>>>>> 96610ab5
+    run(Path(Path(inputdir, 'sobol_indices_ishigami_gp_mean.yml')), Path(tmpdir))
 
     result_file = str(tmpdir) + '/' + 'xxx.pickle'
     with open(result_file, 'rb') as handle:
