--- conflicted
+++ resolved
@@ -21,13 +21,8 @@
 
 def test_optimization_rosenbrock(inputdir, tmpdir, algorithm):
     """Test different solution algorithms in optimization iterator."""
-<<<<<<< HEAD
-    template = Path(inputdir, 'optimization_rosenbrock_template.json')
-    input_file = str(tmpdir) + 'rosenbrock_opt.json'
-=======
-    template = os.path.join(inputdir, 'optimization_rosenbrock_template.yml')
+    template = Path(inputdir, 'optimization_rosenbrock_template.yml')
     input_file = str(tmpdir) + 'rosenbrock_opt.yml'
->>>>>>> 96610ab5
 
     algorithm_dict = {'algorithm': algorithm}
 
