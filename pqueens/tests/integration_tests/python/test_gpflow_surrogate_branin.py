"""TODO_doc."""

import os
import pickle
from pathlib import Path

import numpy as np
import pytest

from pqueens import run


def test_gpflow_surrogate_branin(inputdir, tmpdir, expected_mean, expected_var):
    """Test case for GPflow based GP model."""
<<<<<<< HEAD
    run(Path(Path(inputdir, 'gpflow_surrogate_branin.json')), Path(tmpdir))
=======
    run(Path(os.path.join(inputdir, 'gpflow_surrogate_branin.yml')), Path(tmpdir))
>>>>>>> 96610ab5

    result_file = str(tmpdir) + '/' + 'xxx.pickle'
    with open(result_file, 'rb') as handle:
        results = pickle.load(handle)

    np.testing.assert_array_almost_equal(
        results["raw_output_data"]["mean"], expected_mean, decimal=3
    )
    np.testing.assert_array_almost_equal(
        results["raw_output_data"]["variance"], expected_var, decimal=2
    )


@pytest.fixture()
def expected_mean():
    """TODO_doc."""
    mean = np.array(
        [
            [127.97233506],
            [39.73551321],
            [47.00641347],
            [28.88934819],
            [22.40199886],
            [150.69211917],
            [104.25630329],
            [92.22700928],
            [50.69060622],
            [22.18886383],
        ]
    )
    return mean


@pytest.fixture()
def expected_var():
    """TODO_doc."""
    var = np.array(
        [
            [788.8004288],
            [1.8365012],
            [2.25043994],
            [4.24878946],
            [1.97026586],
            [174.50881662],
            [14.06623098],
            [8.34025715],
            [0.95922611],
            [0.33420735],
        ]
    )
    return var<|MERGE_RESOLUTION|>--- conflicted
+++ resolved
@@ -12,11 +12,7 @@
 
 def test_gpflow_surrogate_branin(inputdir, tmpdir, expected_mean, expected_var):
     """Test case for GPflow based GP model."""
-<<<<<<< HEAD
-    run(Path(Path(inputdir, 'gpflow_surrogate_branin.json')), Path(tmpdir))
-=======
-    run(Path(os.path.join(inputdir, 'gpflow_surrogate_branin.yml')), Path(tmpdir))
->>>>>>> 96610ab5
+    run(Path(Path(inputdir, 'gpflow_surrogate_branin.yml')), Path(tmpdir))
 
     result_file = str(tmpdir) + '/' + 'xxx.pickle'
     with open(result_file, 'rb') as handle:
