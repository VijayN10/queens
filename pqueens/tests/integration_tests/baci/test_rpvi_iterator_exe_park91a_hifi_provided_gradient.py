--- conflicted
+++ resolved
@@ -1,5 +1,6 @@
 """Integration test for reparametrization trick VI as executable."""
 
+import os
 import pickle
 from pathlib import Path
 
@@ -20,45 +21,36 @@
 ):
     """Test for the *rpvi* iterator based on the *park91a_hifi* function."""
     # generate json input file from template
-    template = inputdir / "rpvi_exe_park91a_hifi_template.yml"
-    third_party_input_file = tmp_path / "input_file_executable_park91a_hifi_on_grid.csv"
-    experimental_data_path = tmp_path
-    executable = Path(
+    template = os.path.join(inputdir, "rpvi_exe_park91a_hifi_template.yml")
+    third_party_input_file = tmpdir.join("input_file_executable_park91a_hifi_on_grid.csv")
+    experimental_data_path = tmpdir
+    executable = os.path.join(
         example_simulator_fun_dir, "executable_park91a_hifi_on_grid_with_gradients.py"
     )
-<<<<<<< HEAD
-    plot_dir = tmp_path
-=======
     executable = str(executable) + " p"
     plot_dir = tmpdir
->>>>>>> 74e06197
     dir_dict = {
         "experimental_data_path": experimental_data_path,
         "plot_dir": plot_dir,
         "input_file": third_party_input_file,
         "executable": executable,
-<<<<<<< HEAD
-        "experiment_dir": tmp_path,
-        "gradient_method": gradient_method,
-=======
         "experiment_dir": tmpdir,
         "gradient_method": "provided",
         "gradient_data_processor": "gradient_data_processor",
         "gradient_interface": "null",
->>>>>>> 74e06197
     }
-    input_file = tmp_path / "rpvi_park91a_hifi.yml"
+    input_file = os.path.join(tmpdir, "rpvi_park91a_hifi.yml")
     injector.inject(dir_dict, template, input_file)
 
     # run the main routine of QUEENS
-    run(input_file, tmp_path)
+    run(Path(input_file), Path(tmpdir))
 
     # This seed is fixed so that the variational distribution is initialized so that the park
     # function can be evaluated correctly
     np.random.seed(211)
 
     # get the results of the QUEENS run
-    result_file = tmp_path / "inverse_rpvi_park91a_hifi.pickle"
+    result_file = os.path.join(tmpdir, "inverse_rpvi_park91a_hifi.pickle")
     with open(result_file, "rb") as handle:
         results = pickle.load(handle)
 
@@ -79,36 +71,36 @@
 ):
     """Test for the *rpvi* iterator based on the *park91a_hifi* function."""
     # generate json input file from template
-    template = os.path.join(inputdir, "rpvi_exe_park91a_hifi_template.yml")
-    third_party_input_file = tmpdir.join("input_file_executable_park91a_hifi_on_grid.csv")
-    experimental_data_path = tmpdir
-    executable = os.path.join(
+    template = inputdir / "rpvi_exe_park91a_hifi_template.yml"
+    third_party_input_file = tmp_path / "input_file_executable_park91a_hifi_on_grid.csv"
+    experimental_data_path = tmp_path
+    executable = Path(
         example_simulator_fun_dir, "executable_park91a_hifi_on_grid_with_gradients.py"
     )
+    plot_dir = tmp_path
     executable = str(executable) + " s"
-    plot_dir = tmpdir
     dir_dict = {
         "experimental_data_path": experimental_data_path,
         "plot_dir": plot_dir,
         "input_file": third_party_input_file,
         "executable": executable,
-        "experiment_dir": tmpdir,
+        "experiment_dir": tmp_path,
         "gradient_method": "finite_differences",
         "gradient_data_processor": "gradient_data_processor",
         "gradient_interface": "",
     }
-    input_file = os.path.join(tmpdir, "rpvi_park91a_hifi.yml")
+    input_file = tmp_path / "rpvi_park91a_hifi.yml"
     injector.inject(dir_dict, template, input_file)
 
     # run the main routine of QUEENS
-    run(Path(input_file), Path(tmpdir))
+    run(input_file, tmp_path)
 
     # This seed is fixed so that the variational distribution is initialized so that the park
     # function can be evaluated correctly
     np.random.seed(211)
 
     # get the results of the QUEENS run
-    result_file = os.path.join(tmpdir, "inverse_rpvi_park91a_hifi.pickle")
+    result_file = tmp_path / "inverse_rpvi_park91a_hifi.pickle"
     with open(result_file, "rb") as handle:
         results = pickle.load(handle)
 
