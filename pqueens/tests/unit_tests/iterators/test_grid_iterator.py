--- conflicted
+++ resolved
@@ -210,10 +210,6 @@
     global_settings,
 ):
     """TODO_doc."""
-<<<<<<< HEAD
-    parameters_three()
-=======
->>>>>>> 50cf988e
     grid_iterator = GridIterator(
         model=default_model,
         parameters=parameters_three,
