"""Configuration module for the entire test suite (highest level)."""
import logging
import socket
from pathlib import Path

import pytest

from pqueens.utils import config_directories
from pqueens.utils.logger_settings import reset_logging
from pqueens.utils.path_utils import relative_path_from_pqueens, relative_path_from_queens

_logger = logging.getLogger(__name__)


def pytest_addoption(parser):
    """Add pytest options."""
    parser.addoption("--remote-python", action="store", default=None)
    parser.addoption("--remote-queens-repository", action="store", default="null")


def pytest_collection_modifyitems(items):
    """Automatically add pytest markers based on testpath."""
    for item in items:
        if "benchmarks/" in item.nodeid:
            item.add_marker(pytest.mark.benchmark)
        elif "integration_tests/python/" in item.nodeid:
            item.add_marker(pytest.mark.integration_tests)
        elif "integration_tests/baci/" in item.nodeid:
            item.add_marker(pytest.mark.integration_tests_baci)
        elif "unit_tests/" in item.nodeid:
            item.add_marker(pytest.mark.unit_tests)


NAME_OF_HOST = socket.gethostname()


@pytest.fixture(scope="session")
def hostname(name_of_host=NAME_OF_HOST):
    """Hostname calling the test suite."""
    _logger.debug("Tests are run on: %s", name_of_host)
    return name_of_host


<<<<<<< HEAD
if NAME_OF_HOST in ["master.service", "login.cluster"]:
    # Decide if local base directory should be mocked.
    #
    # For most tests the local base directory should be mocked to the
    # standard pytest temp folder. The only exceptions are the cluster
    # native tests, where the jobs don't have access to that folder. For
    # this reason, the local base dir is not mocked for the cluster native
    # tests. Whether the tests are run on the cluster natively is detected
    # based on the hostname.
    #
    _logger.debug("Deactivating mocking of local base dir.")
    MOCK_LOCAL_BASE_DIR = False
else:
    _logger.debug("Activating mocking of local base dir.")
    MOCK_LOCAL_BASE_DIR = True


@pytest.fixture(autouse=MOCK_LOCAL_BASE_DIR)
=======
@pytest.fixture(autouse=True)
>>>>>>> 6d074025
def global_mock_local_base_dir(monkeypatch, tmp_path):
    """Mock the local base directory for all tests.

    This is necessary to keep the base directory of a user clean from
    testing data. pytest temp_path supplies a perfect location for this
    (see pytest docs).
    """

    def mock_local_base_dir():
        return tmp_path

    monkeypatch.setattr(config_directories, "local_base_directory", mock_local_base_dir)
    _logger.debug("Mocking of local base dir was successful.")
    _logger.debug("local base dir is mocked to: %s", config_directories.local_base_directory())


@pytest.fixture(scope="session")
def mock_value_experiments_base_folder_name():
    """Value to mock the experiments base folder name."""
    return "pytest"


@pytest.fixture(autouse=True)
def global_mock_experiments_base_folder_name(mock_value_experiments_base_folder_name, monkeypatch):
    """Mock the name of the folders containing experiments in base directory.

    Note that locally, this adds on top of the
    global_mock_local_base_dir
    """
    monkeypatch.setattr(
        config_directories, "EXPERIMENTS_BASE_FOLDER_NAME", mock_value_experiments_base_folder_name
    )
    _logger.debug("Mocking of EXPERIMENTS_BASE_FOLDER_NAME was successful.")
    _logger.debug(
        "EXPERIMENTS_BASE_FOLDER_NAME is mocked to: %s",
        config_directories.EXPERIMENTS_BASE_FOLDER_NAME,
    )


@pytest.fixture(scope='session')
def inputdir():
    """Return the path to the json input-files of the function test."""
    input_files_path = relative_path_from_pqueens("tests/integration_tests/queens_input_files")
    return input_files_path


@pytest.fixture(scope='session')
def third_party_inputs():
    """Return the path to the json input-files of the function test."""
    input_files_path = relative_path_from_pqueens("tests/integration_tests/third_party_input_files")
    return input_files_path


@pytest.fixture(scope='session')
def config_dir():
    """Return the path to the json input-files of the function test."""
    config_dir_path = relative_path_from_queens("config")
    return config_dir_path


@pytest.fixture(scope="session")
def baci_link_paths(config_dir):
    """Set symbolic links for baci on testing machine."""
    baci = config_dir / 'baci-release'
    post_ensight = config_dir / 'post_ensight'
    post_processor = config_dir / 'post_processor'
    return baci, post_ensight, post_processor


@pytest.fixture(scope="session")
def baci_source_paths_for_gitlab_runner():
    """Set symbolic links for baci on testing machine."""
    home = Path.home()
    src_baci = home / 'workspace/build/baci-release'
    src_post_ensight = home / 'workspace/build/post_ensight'
    src_post_processor = home / 'workspace/build/post_processor'
    return src_baci, src_post_ensight, src_post_processor


@pytest.fixture(scope='session')
def example_simulator_fun_dir():
    """Return the path to the example simulator functions."""
    input_files_path = relative_path_from_pqueens(
        "tests/integration_tests/example_simulator_functions"
    )
    return input_files_path


def pytest_sessionfinish():
    """Register a hook to suppress logging errors after the session."""
    logging.raiseExceptions = False


@pytest.fixture(name="reset_loggers", autouse=True)
def fixture_reset_logger():
    """Reset loggers.

    This fixture is called at every test due to `autouse=True`. It acts
    as a generator and allows us to close all loggers after each test.
    This should avoid duplicate logger output.
    """
    # Do the test.
    yield

    # Test is done, now reset the loggers.
    reset_logging()<|MERGE_RESOLUTION|>--- conflicted
+++ resolved
@@ -41,28 +41,7 @@
     return name_of_host
 
 
-<<<<<<< HEAD
-if NAME_OF_HOST in ["master.service", "login.cluster"]:
-    # Decide if local base directory should be mocked.
-    #
-    # For most tests the local base directory should be mocked to the
-    # standard pytest temp folder. The only exceptions are the cluster
-    # native tests, where the jobs don't have access to that folder. For
-    # this reason, the local base dir is not mocked for the cluster native
-    # tests. Whether the tests are run on the cluster natively is detected
-    # based on the hostname.
-    #
-    _logger.debug("Deactivating mocking of local base dir.")
-    MOCK_LOCAL_BASE_DIR = False
-else:
-    _logger.debug("Activating mocking of local base dir.")
-    MOCK_LOCAL_BASE_DIR = True
-
-
-@pytest.fixture(autouse=MOCK_LOCAL_BASE_DIR)
-=======
 @pytest.fixture(autouse=True)
->>>>>>> 6d074025
 def global_mock_local_base_dir(monkeypatch, tmp_path):
     """Mock the local base directory for all tests.
 
