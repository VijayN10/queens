"""Configuration module for the entire test suite (highest level)."""
import getpass
import logging
import socket
from pathlib import Path

import pytest

from pqueens.utils import config_directories
from pqueens.utils.logger_settings import reset_logging
from pqueens.utils.path_utils import relative_path_from_pqueens, relative_path_from_queens

_logger = logging.getLogger(__name__)


def pytest_addoption(parser):
    """Add pytest options."""
    # default remote_user is same as local_user
    local_user = getpass.getuser()
    parser.addoption("--remote-user", action="store", default=local_user)
    parser.addoption("--remote-python", action="store", default=None)
    parser.addoption("--remote-queens-repository", action="store", default="null")


def pytest_collection_modifyitems(items):
    """Automatically add pytest markers based on testpath."""
    for item in items:
        if "benchmarks/" in item.nodeid:
            item.add_marker(pytest.mark.benchmark)
        elif "integration_tests/python/" in item.nodeid:
            item.add_marker(pytest.mark.integration_tests)
        elif "integration_tests/baci/" in item.nodeid:
            item.add_marker(pytest.mark.integration_tests_baci)
        elif "unit_tests/" in item.nodeid:
            item.add_marker(pytest.mark.unit_tests)


NAME_OF_HOST = socket.gethostname()


@pytest.fixture(name="hostname", scope="session")
def fixture_hostname(name_of_host=NAME_OF_HOST):
    """Hostname calling the test suite."""
    _logger.debug("Tests are run on: %s", name_of_host)
    return name_of_host


@pytest.fixture(name="global_mock_local_base_dir", autouse=True)
def fixture_global_mock_local_base_dir(monkeypatch, tmp_path):
    """Mock the local base directory for all tests.

    This is necessary to keep the base directory of a user clean from
    testing data. pytest temp_path supplies a perfect location for this
    (see pytest docs).
    """

    def mock_local_base_dir():
        return tmp_path

    monkeypatch.setattr(config_directories, "base_directory", mock_local_base_dir)
    _logger.debug("Mocking of local base dir was successful.")
    _logger.debug("local base dir is mocked to: %s", config_directories.base_directory())


@pytest.fixture(name="mock_value_experiments_base_folder_name", scope="session")
def fixture_mock_value_experiments_base_folder_name():
    """Value to mock the experiments base folder name."""
    return "pytest"


@pytest.fixture(name="global_mock_experiments_base_folder_name", autouse=True)
def fixture_global_mock_experiments_base_folder_name(
    mock_value_experiments_base_folder_name, monkeypatch
):
    """Mock the name of the folders containing experiments in base directory.

    Note that locally, this adds on top of the
    global_mock_local_base_dir
    """
    monkeypatch.setattr(
        config_directories, "EXPERIMENTS_BASE_FOLDER_NAME", mock_value_experiments_base_folder_name
    )
    _logger.debug("Mocking of EXPERIMENTS_BASE_FOLDER_NAME was successful.")
    _logger.debug(
        "EXPERIMENTS_BASE_FOLDER_NAME is mocked to: %s",
        config_directories.EXPERIMENTS_BASE_FOLDER_NAME,
    )


@pytest.fixture(name="inputdir", scope='session')
def fixture_inputdir():
    """Return the path to the json input-files of the function test."""
    input_files_path = relative_path_from_pqueens("tests/integration_tests/queens_input_files")
    return input_files_path


@pytest.fixture(name="third_party_inputs", scope='session')
def fixture_third_party_inputs():
    """Return the path to the json input-files of the function test."""
    input_files_path = relative_path_from_pqueens("tests/integration_tests/third_party_input_files")
    return input_files_path


@pytest.fixture(name="config_dir", scope='session')
def fixture_config_dir():
    """Return the path to the json input-files of the function test."""
    config_dir_path = relative_path_from_queens("config")
    return config_dir_path


@pytest.fixture(name="baci_link_paths", scope="session")
def fixture_baci_link_paths(config_dir):
    """Set symbolic links for baci on testing machine."""
    baci = config_dir / 'baci-release'
    post_ensight = config_dir / 'post_ensight'
    post_processor = config_dir / 'post_processor'
    return baci, post_ensight, post_processor


@pytest.fixture(name="baci_source_paths_for_gitlab_runner", scope="session")
def fixture_baci_source_paths_for_gitlab_runner():
    """Set symbolic links for baci on testing machine."""
    home = Path.home()
    src_baci = home / 'workspace/build/baci-release'
    src_post_ensight = home / 'workspace/build/post_ensight'
    src_post_processor = home / 'workspace/build/post_processor'
    return src_baci, src_post_ensight, src_post_processor


@pytest.fixture(name="example_simulator_fun_dir", scope='session')
def fixture_example_simulator_fun_dir():
    """Return the path to the example simulator functions."""
    input_files_path = relative_path_from_pqueens(
        "tests/integration_tests/example_simulator_functions"
    )
    return input_files_path


def pytest_sessionfinish():
    """Register a hook to suppress logging errors after the session."""
    logging.raiseExceptions = False


@pytest.fixture(name="reset_loggers", autouse=True)
<<<<<<< HEAD
def fixture_reset_logger():
=======
def fixture_reset_loggers():
>>>>>>> a77b8322
    """Reset loggers.

    This fixture is called at every test due to `autouse=True`. It acts
    as a generator and allows us to close all loggers after each test.
    This should avoid duplicate logger output.
    """
    # Do the test.
    yield

    # Test is done, now reset the loggers.
    reset_logging()<|MERGE_RESOLUTION|>--- conflicted
+++ resolved
@@ -142,11 +142,7 @@
 
 
 @pytest.fixture(name="reset_loggers", autouse=True)
-<<<<<<< HEAD
-def fixture_reset_logger():
-=======
 def fixture_reset_loggers():
->>>>>>> a77b8322
     """Reset loggers.
 
     This fixture is called at every test due to `autouse=True`. It acts
