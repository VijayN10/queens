"""MongoDB module."""
import getpass
import logging

import numpy as np
import pandas as pd
import xarray as xr
from pymongo import MongoClient

<<<<<<< HEAD
from pqueens.utils.decorators import safe_operation
from pqueens.utils.mongodb import (
=======
from pqueens.database.database import Database
from pqueens.utils.decorators import safe_mongodb_operation
from pqueens.utils.restructure_data_format import (
>>>>>>> 867e07e8
    convert_nested_data_to_db_dict,
    convert_nested_db_dicts_to_lists_or_arrays,
)
from pqueens.utils.print_utils import get_str_table

_logger = logging.getLogger(__name__)
COMPRESS_TYPE = 'compressed array'


class MongoDB(Database):
    """MongoDB based database to store data of computer experiments.

    Attributes:
        db_name (str): Name of the current database
        reset_existing_db (boolean): Flag to reset the database if necessary
        db_obj (obj): Mongo DB database object
        db_address (str): Database address
        db_list (list): List with names of existing QUEENS databases
        db_already_existent (bool): Boolean which is True if database name already exists
        drop_all_existing_dbs (bool): Flag to drop all user databases if desired
        mongo_client (MongoClient): Mongodb client object
    """

    def __init__(
        self,
        db_name,
        reset_existing_db,
        db_obj=None,
        db_address="localhost:27017",
        db_list=None,
        db_already_existent=False,
        drop_all_existing_dbs=False,
        mongo_client=None,
    ):
        """Initialize mongodb object.

        Args:
            db_name (str): Name of the current database
            reset_existing_db (boolean): Flag to reset the database if necessary
            db_obj (obj): Mongo DB database object
            db_address (str): Database address
            db_list (list): List with names of existing QUEENS databases
            db_already_existent (bool): Boolean which is True if database name already exists
            drop_all_existing_dbs (bool): Flag to drop all user databases if desired
            mongo_client (MongoClient): Mongodb client object
        Returns:
            MongoDB (obj): Instance of MongoDB class
        """
        super().__init__(db_name, reset_existing_db)
        self.db_address = db_address
        self.db_obj = db_obj
        self.db_list = db_list
        self.db_already_existent = db_already_existent
        self.drop_all_existing_dbs = drop_all_existing_dbs
        self.mongo_client = mongo_client

    @classmethod
    def from_config_create_database(cls, config):
        """Create Mongo database object from problem description.

        Args:
            config (dict): Dictionary containing the problem description of the current QUEENS
                           simulation

        Returns:
            MongoDB (obj): Instance of MongoDB class
        """
        db_name = config['database'].get('name')

        #  if the database name is not defined in the input file, create a unique name now
        # TODO fix this
        if not db_name:
            try:
                db_name_suffix = config['global_settings'].get('experiment_name', 'dummy')
            # in case global settings do not exist
            except KeyError:
                db_name_suffix = 'dummy'
                _logger.warning(f"Global settings missing, db_suffix was set to 'dummy'")

            user_name = getpass.getuser()
            db_name_prefix = 'queens_db_' + user_name
            db_name = db_name_prefix + '_' + db_name_suffix

        reset_existing_db = config['database'].get('reset_existing_db', True)
        drop_all_existing_dbs = config['database'].get('drop_all_existing_dbs', False)
        db_address = config['database'].get('address', 'localhost:27017')
        db_name_prefix = db_name

        # Pass empty arguments. These are later established in the _connect function
        mongo_client = None
        db_obj = None
        db_list = None
        db_already_existent = False

        return cls(
            db_name=db_name,
            reset_existing_db=reset_existing_db,
            db_obj=db_obj,
            db_address=db_address,
            db_list=db_list,
            db_already_existent=db_already_existent,
            drop_all_existing_dbs=drop_all_existing_dbs,
            mongo_client=mongo_client,
        )

<<<<<<< HEAD
    @safe_operation
    def _connect(self):
        """Connect to the database."""
=======
    @safe_mongodb_operation
    def _connect(self):
        """(Trying to) connect to the database."""
>>>>>>> 867e07e8
        # Construct the Mongodb client
        self.mongo_client = MongoClient(
            host=[self.db_address], serverSelectionTimeoutMS=1000, connect=False
        )

        # Try the connection
<<<<<<< HEAD
        # Here the decorator is called directly rather than the whole function
        self.mongo_client.server_info()
=======
        self.mongo_client.server_info()

>>>>>>> 867e07e8
        self.db_obj = self.mongo_client[self.db_name]

        _logger.info(f"Connected to {self.db_address}")

    def _disconnect(self):
        """Mongodb automatically closes the connection."""
        _logger.info(f"Disconnected the database")

    def _clean_database(self):
        """If desired reset the current database."""
        # get list of all existing databases
        complete_db_list = self.mongo_client.list_database_names()

        # Check if db exists already
        db_exists = self.db_name in complete_db_list
        self.db_already_existent = db_exists

        # Reset the database if desired
        if db_exists and self.reset_existing_db:
            self._delete_database(self.db_name)

        self.db_list = complete_db_list

    def _delete_database(self, db_name):
        """Remove database from the database server.

        Args:
            db_name (str): database name to be deleted
        """
        self.mongo_client.drop_database(db_name)
        _logger.info(f"{db_name} was dropped")

    def _delete_databases_by_prefix(self, prefix):
        """Remove databases from the database server by prefix.

        Args:
            prefix (str): Databases with this prefix in the name are deleted
        """
        # get list of all existing databases
        complete_db_list = self.mongo_client.list_database_names()

        # List of dbs with this prefix
        db_to_deleted_list = [db for db in complete_db_list if not db.find(prefix)]

        for db in db_to_deleted_list:
            self.mongo_client.drop_database(db)

        _logger.info(f"Databases with prefix {prefix} were deleted!")

    @safe_operation
    def save(self, save_doc, experiment_name, experiment_field, batch, field_filters=None):
        """Save a document to the database.

        Any numpy arrays in the document are compressed so that they can be
        saved to MongoDB. field_filters must return at most one document,
        otherwise it is not clear which one to update and an exception will
        be raised.

        Args:
            save_doc (dict,list):       document to be saved to the db
            experiment_name (string):   experiment the data belongs to
            experiment_field (string):  experiment field data belongs to
            batch (int):                batch the data belongs to
            field_filters (dict):       filter to find appropriate document
                                        to create or update
        Returns:
            bool: is this the result of an acknowledged write operation ?
        """
        if field_filters is None:
            field_filters = {}
        self._pack_labeled_data(save_doc)

        save_doc = convert_nested_data_to_db_dict(save_doc)

        dbcollection = self.db_obj[experiment_name][batch][experiment_field]

        # make sure that there will be only one document in the collection that fits field_filters
        # note that the empty field_filers={} fits all documents in a collection
        if dbcollection.count_documents(field_filters) > 1:
            raise Exception(
                'Ambiguous save attempted. Field filters returned more than one document.'
            )
        result = dbcollection.replace_one(field_filters, save_doc, upsert=True)
        return result.acknowledged

    @safe_operation
    def count_documents(self, experiment_name, batch, experiment_field, field_filters=None):
        """Return number of document(s) in collection.

        Args:
            experiment_name (string):  experiment the data belongs to
            experiment_field (string): experiment field data belongs to
            batch (int):               batch the data belongs to
            field_filters (dict):      filter to find appropriate document(s)
                                       to load

        Returns:
            int: number of documents in collection
        """
        if field_filters is None:
            field_filters = {}

        dbcollection = self.db_obj[experiment_name][batch][experiment_field]
        doc_count = dbcollection.count_documents(field_filters)

        return doc_count

    @safe_operation
    def estimated_count(self, experiment_name, batch, experiment_field):
        """Return estimated count of document(s) in collection.

        This is very fast but not 100% safe.
        Args:
            experiment_name (string):  experiment the data belongs to
            experiment_field (string): experiment field data belongs to
            batch (int):               batch the data belongs to
            field_filters (dict):      filter to find appropriate document(s)
                                       to load

        Returns:
            int: number of documents in collection
        """
        dbcollection = self.db_obj[experiment_name][batch][experiment_field]
        doc_count = dbcollection.estimated_document_count()

        return doc_count

    @safe_operation
    def load(self, experiment_name, batch, experiment_field, field_filters=None):
        """Load document(s) from the database.

        Decompresses any numpy arrays

        Args:
            experiment_name (string):  experiment the data belongs to
            experiment_field (string): experiment field data belongs to
            batch (int):               batch the data belongs to
            field_filters (dict):      filter to find appropriate document(s)
                                       to load

        Returns:
            list: list of documents matching query
        """
        if field_filters is None:
            field_filters = {}

        dbcollection = self.db_obj[experiment_name][batch][experiment_field]
        dbdocs = list(dbcollection.find(field_filters))

        self._unpack_labeled_data(dbdocs)

        if len(dbdocs) == 0:
            return None
        elif len(dbdocs) == 1:
            return convert_nested_db_dicts_to_lists_or_arrays(dbdocs[0])
        else:
            return [convert_nested_db_dicts_to_lists_or_arrays(dbdoc) for dbdoc in dbdocs]

    @safe_operation
    def remove(self, experiment_name, experiment_field, batch, field_filters=None):
        """Remove a list of documents from the database.

        Args:
            experiment_name (string):  experiment the data belongs to
            experiment_field (string): experiment field data belongs to
            batch (int):               batch the data belongs to
            field_filters (dict):      filter to find appropriate document(s)
                                       to delete
        """
        if field_filters is None:
            field_filters = {}
        self.db_obj[experiment_name][batch][experiment_field].delete_many(field_filters)

    def _pack_labeled_data(self, save_doc):
        """Pack labeled data (e.g. pandas DataFrame or xarrays) for database.

        Args:
              save_doc (dict): dictionary to be saved to database
        """
        if isinstance(save_doc.get('result', None), pd.DataFrame):
            self._pack_pandas_dataframe(save_doc)

        elif isinstance(save_doc.get('result', None), (xr.DataArray, xr.Dataset)):
            raise Exception('Packing method for xarrays not implemented.')

    @staticmethod
    def _pack_pandas_dataframe(save_doc):
        """Pack pandas DataFrame for database.

        - reset index to recover the index in the unpacking method
        - convert DataFrame to mongodb compatible data type

        Args:
              save_doc (dict): dictionary to be saved to database
        """
        result = save_doc['result']

        number_of_index_levels = result.index.nlevels
        result.reset_index(inplace=True)
        column_header = np.array(result.columns)
        index_format = np.empty_like(column_header)
        index_format[0] = number_of_index_levels
        index_format[1] = 'pd.DataFrame'
        data = np.array(result)

        result = np.vstack((index_format, column_header, data))
        save_doc['result'] = result.tolist()

    def _unpack_labeled_data(self, dbdocs):
        """Unpack data from database to labeled data format.

        Args:
            dbdocs (list): documents from database
        """
        # TODO: we should use a return statement, reference based is a dangerous game
        for idx in range(len(dbdocs)):
            current_doc = dbdocs[idx]
            current_result = current_doc.get('result', None)

            if isinstance(current_result, list) and isinstance(current_result[0], list):
                if current_result[0][1] == 'pd.DataFrame':
                    data, index = self._split_output(current_result)
                    current_doc['result'] = pd.DataFrame(data=data, index=index)

    @staticmethod
    def _split_output(result):
        """Split output into (multi-)index and data.

        Args:
            result (list): result as list with first row = header

        Returns:
            data (np.array): data as column vector
            index (pd.MultiIndex): multiindex containing coordinates
        """
        index_format = result[0][0]
        column_header = np.array(result[1])
        body = np.array(result[2:])

        coordinate_names = column_header[:index_format]

        index = None
        if index_format == 1:
            index = pd.Index(body[:, 0])
        elif index_format > 1:
            coordinates = list(zip(*body[:, :index_format].transpose()))
            index = pd.MultiIndex.from_tuples(coordinates, names=coordinate_names)
        else:
            Exception('No index found')

        data = body[:, index_format:]

        return data, index

    def __str__(self):
        """Creates a string describing the MongoDB object.

        Returns:
            string (str): MongoDB obj description
        """
        name = "QUEENS MongoDB object wrapper"
        print_dict = {"Database address": self.db_address, "Database name ": self.db_name}
        return get_str_table(name, print_dict)<|MERGE_RESOLUTION|>--- conflicted
+++ resolved
@@ -7,14 +7,8 @@
 import xarray as xr
 from pymongo import MongoClient
 
-<<<<<<< HEAD
 from pqueens.utils.decorators import safe_operation
 from pqueens.utils.mongodb import (
-=======
-from pqueens.database.database import Database
-from pqueens.utils.decorators import safe_mongodb_operation
-from pqueens.utils.restructure_data_format import (
->>>>>>> 867e07e8
     convert_nested_data_to_db_dict,
     convert_nested_db_dicts_to_lists_or_arrays,
 )
@@ -120,28 +114,17 @@
             mongo_client=mongo_client,
         )
 
-<<<<<<< HEAD
     @safe_operation
     def _connect(self):
         """Connect to the database."""
-=======
-    @safe_mongodb_operation
-    def _connect(self):
-        """(Trying to) connect to the database."""
->>>>>>> 867e07e8
         # Construct the Mongodb client
         self.mongo_client = MongoClient(
             host=[self.db_address], serverSelectionTimeoutMS=1000, connect=False
         )
 
         # Try the connection
-<<<<<<< HEAD
-        # Here the decorator is called directly rather than the whole function
         self.mongo_client.server_info()
-=======
-        self.mongo_client.server_info()
-
->>>>>>> 867e07e8
+
         self.db_obj = self.mongo_client[self.db_name]
 
         _logger.info(f"Connected to {self.db_address}")
