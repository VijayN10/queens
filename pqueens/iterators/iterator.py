--- conflicted
+++ resolved
@@ -1,9 +1,5 @@
-<<<<<<< HEAD
-"""Iterator module, i.e. the method/analysis to be performed."""
-=======
 """Base module for iterators or methods."""
 
->>>>>>> cde1d454
 import abc
 
 from pqueens.utils.valid_options_utils import get_option
@@ -22,7 +18,6 @@
     """
 
     def __init__(self, model=None, global_settings=None):
-<<<<<<< HEAD
         """Initialise iterator object.
 
         Args:
@@ -31,74 +26,6 @@
         """
         self.model = model
         self.global_settings = global_settings
-
-    @classmethod
-    def from_config_create_iterator(cls, config, iterator_name=None, model=None):
-        """Create iterator from problem description.
-=======
-        """Initialize base iterator from problem description.
->>>>>>> cde1d454
-
-        Args:
-            model (obj, optional): Model object on which the iterator
-                                   is applied to. Defaults to None.
-            global_settings (dict, optional): Dictionary containing global settings
-                                              for the QUEENS simulation run.
-                                              Defaults to None.
-        """
-<<<<<<< HEAD
-        from .baci_lm_iterator import BaciLMIterator
-        from .black_box_variational_bayes import BBVIIterator
-        from .bmfia_iterator import BMFIAIterator
-        from .bmfmc_iterator import BMFMCIterator
-        from .data_iterator import DataIterator
-        from .elementary_effects_iterator import ElementaryEffectsIterator
-        from .grid_iterator import GridIterator
-        from .lhs_iterator import LHSIterator
-        from .lhs_iterator_mf import MF_LHSIterator
-        from .metropolis_hastings_iterator import MetropolisHastingsIterator
-        from .monte_carlo_iterator import MonteCarloIterator
-        from .optimization_iterator import OptimizationIterator
-        from .sequential_monte_carlo_iterator import SequentialMonteCarloIterator
-        from .single_sim_run_iterator import SingleSimRunIterator
-        from .sobol_index_iterator import SobolIndexIterator
-        from .sobol_sequence_iterator import SobolSequenceIterator
-        from .variational_inference_reparameterization import VIRPIterator
-
-        method_dict = {
-            'lhs': LHSIterator,
-            'lhs_mf': MF_LHSIterator,
-            'metropolis_hastings': MetropolisHastingsIterator,
-            'monte_carlo': MonteCarloIterator,
-            'optimization': OptimizationIterator,
-            'read_data_from_file': DataIterator,
-            'elementary_effects': ElementaryEffectsIterator,
-            'sobol_indices': SobolIndexIterator,
-            'smc': SequentialMonteCarloIterator,
-            'sobol_sequence': SobolSequenceIterator,
-            'sing_sim_run': SingleSimRunIterator,
-            'bmfmc': BMFMCIterator,
-            'grid': GridIterator,
-            'baci_lm': BaciLMIterator,
-            'bbvi': BBVIIterator,
-            'bmfia': BMFIAIterator,
-            'virp': VIRPIterator,
-        }
-
-        if iterator_name is None:
-            method_name = config['method']['method_name']
-            iterator_class = get_option(method_dict, method_name, "Could not create iterator!")
-            iterator = iterator_class.from_config_create_iterator(config, model)
-        else:
-            method_name = config[iterator_name]['method_name']
-            iterator_class = get_option(method_dict, method_name, "Could not create iterator!")
-            iterator = iterator_class.from_config_create_iterator(config, iterator_name, model)
-
-        return iterator
-=======
-        self.model = model
-        self.global_settings = global_settings
->>>>>>> cde1d454
 
     def initialize_run(self):
         """Optional setup step."""
@@ -118,14 +45,10 @@
         pass
 
     def post_run(self):
-<<<<<<< HEAD
-        """Optional post-processing of the run."""
-=======
         """Optional post-run portion of run.
 
         E.g., for doing some post processing.
         """
->>>>>>> cde1d454
         pass
 
     def finalize_run(self):
