"""Multi-fidelity Gaussian likelihood model."""

import logging

import numpy as np

import pqueens.visualization.bmfia_visualization as qvis
from pqueens.distributions.mean_field_normal import MeanFieldNormalDistribution
from pqueens.interfaces import from_config_create_interface
from pqueens.iterators import from_config_create_iterator
from pqueens.models.likelihood_models.likelihood_model import LikelihoodModel
from pqueens.utils.ascii_art import print_bmfia_acceleration
from pqueens.utils.gradient_handler import prepare_downstream_gradient_fun

_logger = logging.getLogger(__name__)


class BMFGaussianModel(LikelihoodModel):
    """Multi fidelity likelihood function.

    Multi-fidelity likelihood of the Bayesian multi-fidelity inverse
    analysis scheme [1, 2].

    Attributes:
        mf_interface (obj): QUEENS multi-fidelity interface
        bmfia_subiterator (obj): Subiterator to select the training data of the
                                probabilistic regression model
        normal_distribution (obj): Mean field normal distribution object
        noise_var (np.array): Noise variance of the observations
        likelihood_counter (int): Internal counter for the likelihood evaluation
        num_refinement_samples (int): Number of additional samples to train the multi-fidelity
                                      dependency in refinement step
        likelihood_evals_for_refinement (lst):  List with necessary number of likelihood
                                                evaluations before the refinement step is
                                                conducted

    Returns:
        Instance of BMFGaussianModel. This is a multi-fidelity version of the
        Gaussian noise likelihood model.


    References:
        [1] Nitzler, J.; Biehler, J.; Fehn, N.; Koutsourelakis, P.-S. and Wall, W.A. (2020),
            "A Generalized Probabilistic Learning Approach for Multi-Fidelity Uncertainty
            Propagation in Complex Physical Simulations", arXiv:2001.02892

        [2] Nitzler J.; Wall, W. A. and Koutsourelakis P.-S. (2021),
            "An efficient Bayesian multi-fidelity framework for the solution of high-dimensional
            inverse problems in computationally demanding simulations", unpublished internal report
    """

    def __init__(
        self,
        model_name,
        forward_model,
        coords_mat,
        time_vec,
        y_obs,
        output_label,
        coord_labels,
        mf_interface,
        bmfia_subiterator,
        mean_field_normal,
        noise_var,
        num_refinement_samples,
        likelihood_evals_for_refinement,
    ):
        """Instantiate the multi-fidelity likelihood class.

        Args:
            model_name (str): Name of the likelihood model in the config file
            forward_model (obj): Forward model to iterate; here: the low fidelity model
            coords_mat (np.array): Matrix with coordinate values for observations
            time_vec (np.array): Vector with time-stamps of observations
            y_obs (np.array): Matrix / vector of observations
            output_label (str): Label / name of the output / QoI in the experimental data file
            coord_labels (str): Labels / names of the coordinates in the experimental data file
            mf_interface (obj): QUEENS multi-fidelity interface
            bmfia_subiterator (obj): Subiterator to select the training data of the
                                    probabilistic regression model
            mean_field_normal (obj): Mean field normal distribution object
            noise_var (np.array): Noise variance of the observations
            num_refinement_samples (int): Number of additional samples to train the multi-fidelity
                                          dependency in refinement step
            likelihood_evals_for_refinement (lst): List with necessary number of likelihood
                                                   evaluations before the refinement step is
                                                   conducted
        """
        super().__init__(
            model_name,
            forward_model,
            coords_mat,
            time_vec,
            y_obs,
            output_label,
            coord_labels,
        )

        self.mf_interface = mf_interface
        self.bmfia_subiterator = bmfia_subiterator
        self.min_log_lik_mf = None
        self.normal_distribution = mean_field_normal
        self.noise_var = noise_var
        self.likelihood_counter = 1
        self.num_refinement_samples = num_refinement_samples
        self.likelihood_evals_for_refinement = likelihood_evals_for_refinement

    @classmethod
    def from_config_create_model(
        cls,
        model_name,
        config,
    ):
        """Configure multi-fidelity likelihood class from problem description.

        Returns:
            BMFGaussianModel (obj): A BMFGaussianModel object
        """
        (
            forward_model,
            coords_mat,
            time_vec,
            y_obs,
            output_label,
            coord_labels,
        ) = super().get_base_attributes_from_config(model_name, config)

        # get model options
        model_options = config[model_name]

        # ---------- create multi-fidelity interface --------------------------------------------
        bmfia_interface_name = model_options.get("interface_name")
        if config[bmfia_interface_name]["type"] != "bmfia":
            raise ValueError("The interface type must be 'bmfia' for BMFGaussianModel!")
        bmfia_interface = from_config_create_interface(bmfia_interface_name, config)

        # ----------------------- create subordinate bmfia iterator ------------------------------
        bmfia_iterator_name = model_options["mf_subiterator_name"]
        approx_name = model_options["mf_approx_name"]
        bmfia_subiterator = from_config_create_iterator(config, bmfia_iterator_name)

        # ----------------------- initialize the mean field normal distribution ------------------
        noise_variance = np.array(model_options.get("noise_value"))
        dimension = y_obs.size

        num_refinement_samples = model_options.get("num_refinement_samples")
        likelihood_evals_for_refinement = model_options.get("likelihood_evals_for_refinement")

        # build distribution with dummy values; parameters might change during runtime
        mean_field_normal = MeanFieldNormalDistribution(
            mean=y_obs, variance=noise_variance, dimension=dimension
        )

        # ---------------------- initialize some model settings/train surrogates -----------------
        BMFGaussianModel.initialize_bmfia_iterator(coords_mat, time_vec, y_obs, bmfia_subiterator)
        BMFGaussianModel._build_approximation(
            bmfia_subiterator,
            bmfia_interface,
            config,
            approx_name,
            coord_labels,
            time_vec,
            coords_mat,
        )

        # ----------------------- create visualization object(s) ---------------------------------
        plotting_options = config[model_name].get("plotting_options", {})
        qvis.from_config_create(plotting_options)

        return cls(
            model_name,
            forward_model,
            coords_mat,
            time_vec,
            y_obs,
            output_label,
            coord_labels,
            bmfia_interface,
            bmfia_subiterator,
            mean_field_normal,
            noise_variance,
            num_refinement_samples,
            likelihood_evals_for_refinement,
        )

    def evaluate(self, samples):
        """Evaluate multi-fidelity likelihood.

        Evaluation with current set of variables
        which are an attribute of the underlying low-fidelity simulation model.

        Args:
            samples (np.ndarray): Evaluated samples

        Returns:
            mf_log_likelihood (np.array): Vector of log-likelihood values per model input.
        """
        # reshape the model output according to the number of coordinates
        num_coordinates = self.coords_mat.shape[0]
        num_samples = samples.shape[0]

        # we explicitly cut the array at the variable size as within one batch several chains
        # e.g., in MCMC might be calculated; we only want the last chain here
        forward_model_output = self.forward_model.evaluate(samples)['mean'].reshape(
            -1, num_coordinates
        )[:num_samples, :]

<<<<<<< HEAD
    def grad(self, samples, upstream):
        """Evaluate gradient of model with current set of samples.

        Args:
            samples (np.array): Evaluated samples
            upstream (np.array): Upstream gradient
        """
        NotImplementedError("Gradient method is not implemented in 'bmf_gaussian'")
=======
        mf_log_likelihood = self.evaluate_from_output(samples, forward_model_output)
>>>>>>> 6aa393b7

        return mf_log_likelihood

    def evaluate_from_output(self, samples, forward_model_output):
        """Evaluate multi-fidelity likelihood from forward model output.

        Args:
            samples (np.ndarray): Samples to evaluate
            forward_model_output (np.ndarray): Forward model output

        Returns:
            mf_log_likelihood (np.array): Vector of log-likelihood values per model input.
        """
        if self._adaptivity_trigger():
            raise NotImplementedError("Adaptivity is not yet implemented for BMFGaussianModel!")

        # evaluate the modified multi-fidelity likelihood expression with LF model response
        mf_log_likelihood = self._evaluate_mf_likelihood(samples, forward_model_output)
        self.likelihood_counter += 1
        return mf_log_likelihood

    def evaluate_and_gradient(self, samples, upstream_gradient_fun=None):
        """Evaluate model and its gradient with current set of samples.

        Args:
            samples (np.ndarray): Samples to evaluate
            upstream_gradient_fun (obj): The gradient an upstream objective function w.r.t. the
                                         model output.

        Returns:
            log_likelihood (np.array): Vector of log-likelihood values for different input samples.
            grad_objective_samples (np.array): Row-wise gradients of the objective function w.r.t.
                                               to the input samples. If the method argument
                                               'grad_objective_fun' is None, the objective function
                                               is the evaluation function of this model, the
                                               likelihood function, itself.
        """
        # compose the gradient objective function to update it with own partial derivative
        upstream_gradient_fun = prepare_downstream_gradient_fun(
            eval_output_fun=self.evaluate_from_output,
            partial_grad_evaluate_fun=self.partial_grad_evaluate,
            upstream_gradient_fun=upstream_gradient_fun,
        )
        # call evaluate_and_gradient of sub model
        sub_model_output, grad_objective_samples = self.forward_model.evaluate_and_gradient(
            samples, upstream_gradient_fun=upstream_gradient_fun
        )
        # evaluate log-likelihood reusing the sub model evaluations
        log_likelihood = self.evaluate_from_output(samples, sub_model_output)

        return log_likelihood, grad_objective_samples

    def partial_grad_evaluate(self, forward_model_input, forward_model_output):
        """Implement the partial derivative of the evaluate method.

        The partial derivative w.r.t. the output of the sub-model is for example
        required to calculate gradients of the current model w.r.t. to the sample
        input.

        Args:
            forward_model_input (np.array): Sample inputs of the model run (here not required).
            forward_model_output (np.array): Output of the underlying sub- or forward model
                                             for the current batch of sample inputs.

        Returns:
            grad_out (np.array): Evaluated partial derivative of the evaluation function
                                 w.r.t. the output of the underlying sub-model.
        """
        # construct LF feature matrix
        z_mat = self.bmfia_subiterator.set_feature_strategy(
            forward_model_output,
            forward_model_input,
            self.coords_mat[: forward_model_output.shape[0]],
        )

        # Get the response matrices of the multi-fidelity mapping
        m_f_mat, var_y_mat, grad_m_f_mat, grad_var_y_mat = self.mf_interface.evaluate_and_gradient(
            z_mat
        )

        if grad_m_f_mat.ndim == 3:
            grad_m_f_mat = grad_m_f_mat[:, :, 0]  # extract only derivative w.r.t. to LF output
            grad_var_y_mat = grad_var_y_mat[:, :, 0]  # extract only derivative w.r.t. to LF output

        assert np.array_equal(
            m_f_mat.shape[1], np.atleast_2d(self.y_obs).shape[1]
        ), "Column dimension of the probab. regression output and y_obs do not agree!"

        # here we iterate over samples meaning we
        # iterate here over all surrogates simultaneously such that
        # the new m is a vector of all e.g. first entries in all surrogates
        log_lik_mf_lst = []
        grad_log_lik_lst = []
        for m_f_vec, variance_vec, grad_m_f, grad_var_y in zip(
            m_f_mat, var_y_mat, grad_m_f_mat, grad_var_y_mat, strict=True
        ):
            self.normal_distribution.update_variance(
                variance_vec.flatten() + self.noise_var.flatten()
            )
            log_lik_mf_lst.append(self.normal_distribution.logpdf(m_f_vec.reshape(1, -1)))
            grad_log_lik_lst.append(
                self.grad_log_pdf_d_ylf(m_f_vec, grad_m_f, grad_var_y).flatten()
            )

        log_lik_mf_output = np.array(log_lik_mf_lst).reshape(-1, 1)
        grad_out = np.array(grad_log_lik_lst)

        if self.min_log_lik_mf is None:
            self.min_log_lik_mf = np.min(log_lik_mf_output)

        return grad_out

    def _adaptivity_trigger(self):
        """Triggers adaptive refinement for the m_f_likelihood."""
        if self.likelihood_evals_for_refinement:
            if self.likelihood_counter in self.likelihood_evals_for_refinement:
                return True
        else:
            return False

    def _refine_mf_likelihood(self, additional_x_train, additional_y_lf_train=None):
        """Refine multi-fidelity likelihood.

        Args:
            additional_x_train (np.array): New input training points.
            additional_y_lf_train (np.array, optional): New output training points.
                                                        Defaults to None.
        """
        z_train, y_hf_train = self.bmfia_subiterator.expand_training_data(
            additional_x_train, additional_y_lf_train=additional_y_lf_train
        )
        _logger.info('Start updating the probabilistic model...')
        self.mf_interface.build_approximation(z_train, y_hf_train)
        _logger.info("---------------------------------------------------------------------")
        _logger.info('Probabilistic model was updated successfully!')
        _logger.info("---------------------------------------------------------------------")

    def _evaluate_mf_likelihood(self, x_batch, y_lf_mat):
        """Evaluate the Bayesian multi-fidelity likelihood as described in [1].

        Args:
            x_batch (np.array): Input batch matrix; rows correspond to one input vector;
                                different dimensions along columns

            y_lf_mat (np.array): Response matrix of the low-fidelity model; Row-wise corresponding
                                 to rows in x_batch input batch matrix. Different coordinate
                                 locations along the columns

        Returns:
            log_lik_mf_output (tuple): Tuple with vector of log-likelihood values
                                       per model input and potentially the gradient
                                       of the model w.r.t. its inputs


        References:
            [1] Nitzler, J., Biehler, J., Fehn, N., Koutsourelakis, P.-S. and Wall, W.A. (2020),
                "A Generalized Probabilistic Learning Approach for Multi-Fidelity Uncertainty
                Propagation in Complex Physical Simulations", arXiv:2001.02892
        """
        # construct LF feature matrix
        z_mat = self.bmfia_subiterator.set_feature_strategy(
            y_lf_mat, x_batch, self.coords_mat[: y_lf_mat.shape[0]]
        )
        # Get the response matrices of the multi-fidelity mapping
        m_f_mat, var_y_mat = self.mf_interface.evaluate(z_mat)
        assert np.array_equal(
            m_f_mat.shape[1], np.atleast_2d(self.y_obs).shape[1]
        ), "Column dimension of the probab. regression output and y_obs do not agree! Abort..."

        # iterate here over all surrogates simultaneously such that the
        # new m is a vector of all, e.g., first entries in all surrogates
        log_lik_mf_lst = []
        for m_f_vec, variance_vec in zip(m_f_mat, var_y_mat, strict=True):
            self.normal_distribution.update_variance(
                variance_vec.flatten() + self.noise_var.flatten()
            )
            log_lik_mf_lst.append(self.normal_distribution.logpdf(m_f_vec.reshape(1, -1)))
        log_lik_mf_output = np.array(log_lik_mf_lst).reshape(-1, 1)

        if self.min_log_lik_mf is None:
            self.min_log_lik_mf = np.min(log_lik_mf_output)

        return log_lik_mf_output

    def grad_log_pdf_d_ylf(self, m_f_vec, grad_m_f_dy, grad_var_y_dy):
        """Calculate the gradient of the logpdf w.r.t. to the LF model output.

        The gradient is calculated from the individual partial derivatives
        and then composed in this method.

        Args:
            m_f_vec (np.array): mean vector of the probabilistic surrogate evaluated at sample
                                points
            grad_m_f_dy (np.array): gradient of the mean function/vector of the probabilistic
                                 regression model w.r.t. the regression model's input
            grad_var_y_dy (np.array): gradient of the variance function/vector of the probabilistic
                                   regression model w.r.t. the regression model's input

        Returns:
            d_log_lik_d_z (np.array): gradient of the logpdf w.r.t. y_lf
        """
        d_log_lik_d_m_f = self.normal_distribution.grad_logpdf(m_f_vec).reshape(1, -1)
        d_log_lik_d_var = self.normal_distribution.grad_logpdf_var(m_f_vec).reshape(1, -1)

        d_log_lik_d_y = d_log_lik_d_m_f * grad_m_f_dy.reshape(
            1, -1
        ) + d_log_lik_d_var * grad_var_y_dy.reshape(1, -1)

        return d_log_lik_d_y

    @staticmethod
    def initialize_bmfia_iterator(coords_mat, time_vec, y_obs, bmfia_subiterator):
        """Initialize the bmfia iterator.

        Args:
            coords_mat (np.array): Coordinates of the experimental data.
            time_vec (np.array): Time vector of the experimental data.
            y_obs (np.array): Experimental data observations at coordinates
            bmfia_subiterator (bmfia_subiterator): BMFIA subiterator object.
        """
        _logger.info("---------------------------------------------------------------------")
        _logger.info("Speed-up through Bayesian multi-fidelity inverse analysis (BMFIA)!")
        _logger.info("---------------------------------------------------------------------")
        print_bmfia_acceleration()

        bmfia_subiterator.coords_experimental_data = coords_mat
        bmfia_subiterator.time_vec = time_vec
        bmfia_subiterator.y_obs = y_obs

    @staticmethod
    def _build_approximation(
        bmfia_subiterator,
        bmfia_interface,
        config,
        approx_name,
        coord_labels,
        time_vec,
        coords_mat,
    ):
        """Construct the probabilistic surrogate / mapping.

        Surrogate is calculated based on the provided training-data and
        optimize the hyper-parameters by maximizing the data's evidence
        or its lower bound (ELBO).

        Args:
            bmfia_subiterator (bmfia_subiterator): BMFIA subiterator object.
            bmfia_interface (bmfia_interface): BMFIA interface object.
            config (dict): Configuration dictionary.
            approx_name (str): Name of the approximation for probabilistic mapping.
            coord_labels (list): List of coordinate labels.
            time_vec (np.array): Time vector of the experimental data.
            coords_mat (np.array): (Spatial) Coordinates of the experimental data.
        """
        # Start the bmfia (sub)iterator to create the training data for the probabilistic mapping
        z_train, y_hf_train = bmfia_subiterator.core_run()
        # ----- train regression model on the data ----------------------------------------
        bmfia_interface.build_approximation(
            z_train, y_hf_train, config, approx_name, coord_labels, time_vec, coords_mat
        )
        _logger.info("---------------------------------------------------------------------")
        _logger.info('Probabilistic model was built successfully!')
        _logger.info("---------------------------------------------------------------------")<|MERGE_RESOLUTION|>--- conflicted
+++ resolved
@@ -10,7 +10,6 @@
 from pqueens.iterators import from_config_create_iterator
 from pqueens.models.likelihood_models.likelihood_model import LikelihoodModel
 from pqueens.utils.ascii_art import print_bmfia_acceleration
-from pqueens.utils.gradient_handler import prepare_downstream_gradient_fun
 
 _logger = logging.getLogger(__name__)
 
@@ -205,7 +204,14 @@
             -1, num_coordinates
         )[:num_samples, :]
 
-<<<<<<< HEAD
+        mf_log_likelihood = self.evaluate_from_output(samples, forward_model_output)
+        self.response = {
+            'forward_model_output': forward_model_output,
+            'mf_log_likelihood': mf_log_likelihood,
+        }
+
+        return mf_log_likelihood
+
     def grad(self, samples, upstream):
         """Evaluate gradient of model with current set of samples.
 
@@ -213,12 +219,8 @@
             samples (np.array): Evaluated samples
             upstream (np.array): Upstream gradient
         """
-        NotImplementedError("Gradient method is not implemented in 'bmf_gaussian'")
-=======
-        mf_log_likelihood = self.evaluate_from_output(samples, forward_model_output)
->>>>>>> 6aa393b7
-
-        return mf_log_likelihood
+        partial_grad = self.partial_grad_evaluate(samples, self.response['forward_model_output'])
+        return self.forward_model.grad(samples, upstream * partial_grad)
 
     def evaluate_from_output(self, samples, forward_model_output):
         """Evaluate multi-fidelity likelihood from forward model output.
@@ -237,37 +239,6 @@
         mf_log_likelihood = self._evaluate_mf_likelihood(samples, forward_model_output)
         self.likelihood_counter += 1
         return mf_log_likelihood
-
-    def evaluate_and_gradient(self, samples, upstream_gradient_fun=None):
-        """Evaluate model and its gradient with current set of samples.
-
-        Args:
-            samples (np.ndarray): Samples to evaluate
-            upstream_gradient_fun (obj): The gradient an upstream objective function w.r.t. the
-                                         model output.
-
-        Returns:
-            log_likelihood (np.array): Vector of log-likelihood values for different input samples.
-            grad_objective_samples (np.array): Row-wise gradients of the objective function w.r.t.
-                                               to the input samples. If the method argument
-                                               'grad_objective_fun' is None, the objective function
-                                               is the evaluation function of this model, the
-                                               likelihood function, itself.
-        """
-        # compose the gradient objective function to update it with own partial derivative
-        upstream_gradient_fun = prepare_downstream_gradient_fun(
-            eval_output_fun=self.evaluate_from_output,
-            partial_grad_evaluate_fun=self.partial_grad_evaluate,
-            upstream_gradient_fun=upstream_gradient_fun,
-        )
-        # call evaluate_and_gradient of sub model
-        sub_model_output, grad_objective_samples = self.forward_model.evaluate_and_gradient(
-            samples, upstream_gradient_fun=upstream_gradient_fun
-        )
-        # evaluate log-likelihood reusing the sub model evaluations
-        log_likelihood = self.evaluate_from_output(samples, sub_model_output)
-
-        return log_likelihood, grad_objective_samples
 
     def partial_grad_evaluate(self, forward_model_input, forward_model_output):
         """Implement the partial derivative of the evaluate method.
