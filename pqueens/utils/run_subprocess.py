"""Wrapped functions of subprocess stdlib module."""
import logging
import subprocess

_logger = logging.getLogger(__name__)

from pqueens.utils.logger_settings import finish_job_logger, get_job_logger, job_logging
from pqueens.utils.valid_options_utils import get_option

# Currently allowed errors that might appear but have no effect on subprocesses
_allowed_errors = ["Invalid MIT-MAGIC-COOKIE-1 key", "No protocol specified"]


def run_subprocess(command_string, **kwargs):
    """Run a system command outside of the Python script.

    Different implementations dependent on subprocess_type.

    Args:
        command_string (str): Command string that should be run outside of Python
        subprocess_type (str): subprocess_type of run_subprocess from utils
        loggername (str): loggername for logging module
        terminate_expr (str): regex to search in stdout on which subprocess will terminate
        output_file (str): output directory + filename-stem to write logfiles
        error_file (str): output directory + filename-stem to write error files
        stream (str): streaming output to given stream
    Returns:
        process_returncode (int): code for execution success of subprocess
        process_id (int): process id that was assigned to process
        stdout (str): standard output content
        stderr (str): standard error content
    """
    # default subprocess type is "simple"
    subprocess_type = kwargs.get('subprocess_type', 'simple')

    subprocess_specific = _get_subprocess(subprocess_type)
    return subprocess_specific(command_string, **kwargs)


def _get_subprocess(subprocess_type):
    """Choose subprocess implementation by subprocess_type.

    Args:
        subprocess_type (str): subprocess_type of run_subprocess
    Returns:
        function object (obj): function object for implementation type of run_subprocess from utils
    """
<<<<<<< HEAD

    subprocess_types = {
        'simple': _run_subprocess_simple,
        'simulation': _run_subprocess_simulation,
        'submit': _run_subprocess_submit_job,
        'remote': _run_subprocess_remote,
    }
    return get_option(subprocess_types, subprocess_type, error_message="Invalid subprocess type!")
=======
    if subprocess_type == 'simple':
        return _run_subprocess_simple
    elif subprocess_type == 'simulation':
        return _run_subprocess_simulation
    elif subprocess_type == 'submit':
        return _run_subprocess_submit_job
    elif subprocess_type == 'remote':
        return _run_subprocess_remote
    else:
        raise SubprocessError(f'subprocess_type {subprocess_type} not found.')
>>>>>>> cde1d454


def _run_subprocess_simple(command_string, **kwargs):
    """Run a system command outside of the Python script.

    return stderr and stdout
    Args:
        command_string (str): command, that will be run in subprocess
    Returns:
        process_returncode (int): code for success of subprocess
        process_id (int): unique process id, the subprocess was assigned on computing machine
        stdout (str): standard output content
        stderr (str): standard error content
    """
    process = subprocess.Popen(
        command_string,
        stdin=subprocess.PIPE,
        stdout=subprocess.PIPE,
        stderr=subprocess.PIPE,
        shell=True,
        universal_newlines=True,
    )
    stdout, stderr = process.communicate()
    process_id = process.pid
    process_returncode = process.returncode

    _raise_or_warn_error(command_string, stdout, stderr, **kwargs)
    return process_returncode, process_id, stdout, stderr


def _run_subprocess_simulation(command_string, **kwargs):
    """Run a system command outside of the Python script.

    Log errors and stdout-return to initialized logger during runtime. Terminate subprocess if
    regular expression pattern is found in stdout.

    Args:
        command_string (str): command, that will be run in subprocess
        terminate_expr (str): regular expression to terminate subprocess
        logger (str): logger name to write to. Should be configured previously
        log_file (str): path to log file
        error_file (str): path to error file
    Returns:
        process_returncode (int): code for success of subprocess
        process_id (int): unique process id, the subprocess was assigned on computing machine
        stdout (str): always None
        stderr (str): standard error content
    """
    # get input data
    logger_name = kwargs.get('loggername')
    log_file = kwargs.get('log_file')
    error_file = kwargs.get('error_file')
    streaming = kwargs.get('streaming')
    terminate_expr = kwargs.get('terminate_expr')

    # setup job logging and get job logger as well as handlers
    joblogger, lfh, efh, sh = get_job_logger(logger_name, log_file, error_file, streaming)

    # run subprocess
    process = subprocess.Popen(
        command_string,
        stdin=subprocess.PIPE,
        stdout=subprocess.PIPE,
        stderr=subprocess.PIPE,
        shell=True,
        universal_newlines=True,
    )

    # actual logging of job
    stderr = job_logging(command_string, process, joblogger, terminate_expr)

    # stdout should be empty. nevertheless None is returned by default to keep the interface to
    # run_subprocess consistent.
    stdout = None

    # get ID and returncode of subprocess
    process_id = process.pid
    process_returncode = process.returncode

    # close and remove file handlers (to prevent OSError: [Errno 24] Too many open files)
    finish_job_logger(joblogger, lfh, efh, sh)

    _raise_or_warn_error(command_string, stdout, stderr, **kwargs)
    return process_returncode, process_id, stdout, stderr


def _run_subprocess_submit_job(command_string, **kwargs):
    """Submit a system command (drop errors and stdout-return).

    Args:
        command_string (str): command, that will be run in subprocess
    Returns:
        process_returncode (int): always None here. this function does not wait for
                                    subprocess to finish.
        process_id (int): unique process id, the subprocess was assigned on computing machine
        stdout (str): always None
        stderr (str): always None
    """
    process = subprocess.Popen(
        command_string,
        stdin=subprocess.PIPE,
        stdout=subprocess.PIPE,
        stderr=subprocess.PIPE,
        shell=True,
        universal_newlines=True,
    )

    process_id = process.pid
    # to keep the interface for run_subprocess consistent first return value is None (as it would
    # be, when you just submit the subprocess and not wait)
    process_returncode = None

    # stdout and stderr cannot be written in this state. nevertheless None is returned by default.
    stdout = None
    stderr = None

    return process_returncode, process_id, stdout, stderr


def _run_subprocess_remote(command_string, **kwargs):
    """Run a system command on a remote machine via ssh.

    Args:
        command_string (str): command, that will be run in subprocess
    Returns:
        process_returncode (int): code for success of subprocess
        process_id (int): unique process id, the subprocess was assigned on computing machine
        stdout (str): standard output content
        stderr (str): standard error content
    """
    remote_user = kwargs.get("remote_user", None)
    if not remote_user:
        raise SubprocessError("Remote commands need remote username.")

    remote_address = kwargs.get("remote_address", None)
    if not remote_user:
        raise SubprocessError("Remote commands needs remote machine address.")

    command_string = f'ssh {remote_user}@{remote_address} "{command_string}"'
    process = subprocess.Popen(
        command_string,
        stdin=subprocess.PIPE,
        stdout=subprocess.PIPE,
        stderr=subprocess.PIPE,
        shell=True,
        universal_newlines=True,
    )
    stdout, stderr = process.communicate()
    process_id = process.pid
    process_returncode = process.returncode
    _raise_or_warn_error(command_string, stdout, stderr, **kwargs)
    return process_returncode, process_id, stdout, stderr


def _raise_or_warn_error(command, stdout, stderr, **kwargs):
    """Raise or warn eventual exception if subprocess fails.

    Args:
        command (str): Command string
        stdout (str): Command output
        stderr (str): Error of the output
        raise_error_on_subprocess_failure (bool,optional): Raise or warn error defaults to True
        additional_error_message (str,optional): Additional error message to be displayed
        allowed_errors (lst,optional): List of strings to be removed from the error message
    """
    # Check for allowed error messages and remove them
    allowed_errors = kwargs.get("allowed_errors", [])

    stderr = _remove_allowed_errors(stderr, allowed_errors)
    if stderr:
        raise_error_on_subprocess_failure = kwargs.get('raise_error_on_subprocess_failure', True)
        additional_message = kwargs.get('additional_error_message', None)
        subprocess_error = SubprocessError.construct_error_from_command(
            command, stdout, stderr, additional_message
        )
        if raise_error_on_subprocess_failure:
            raise subprocess_error
        else:
            _logger.warning(subprocess_error.message)


def _remove_allowed_errors(stderr, allowed_errors):
    """Remove allowed error messages from error output.

    Args:
        stderr (str): Error message
        allowed_errors (lst): Allowed error messages

    Returns:
        stderr (str): error message without allowed errors
    """
    # Add known exceptions
    allowed_errors.extend(_allowed_errors)
    # Remove the allowed error messages from stderr
    for em in allowed_errors:
        stderr = stderr.replace(em, "")

    # Remove trailing spaces, tabs and newlines and check if an error message remains
    if "".join(stderr.split()) == "":
        stderr = ""

    return stderr


class SubprocessError(Exception):
    """Custom error class for the QUEENS subprocess wrapper."""

    def __init__(
        self,
        message,
        command=None,
        command_output=None,
        error_message=None,
        additional_message=None,
    ):
        """Initialize SubprocessError.

        Do not create an error with this method. Instead use construct_error from command method.
        This makes it easier to handle this error within a context.

        Args:
            message (str): Error message
            command (str): Command used that raised the error. Defaults to None.
            command_output (str): Command output. Defaults to None.
            error_message (str): Error message of the command. Defaults to None.
            additional_message (str, optional): Additional message to pass. Defaults to None.
        """
        self.command = command
        self.command_output = command_output
        self.error_message = error_message
        self.additional_message = additional_message
        self.message = message
        super().__init__(self.message)

    @classmethod
    def construct_error_from_command(
        cls, command, command_output, error_message, additional_message=""
    ):
        """Construct a Subprocess error from a command and its outputs.

        Args:
            command (str): Command used that raised the error
            command_output (str): Command output
            error_message (str): Error message of the command
            additional_message (str, optional): Additional message to pass

        Returns:
            SubprocessError
        """
        message = cls.construct_error_message(
            command, command_output, error_message, additional_message
        )
        return cls(
            message,
            command=command,
            command_output=command_output,
            error_message=error_message,
            additional_message=additional_message,
        )

    @staticmethod
    def construct_error_message(command, command_output, error_message, additional_message):
        """Construct the error message based on the command and its outputs.

        Args:
            command (str): Command used that raised the error
            command_output (str): Command output
            error_message (str): Error message of the command
            additional_message (str, optional): Additional message to pass

        Returns:
            message (str): Error message that is display once the error is raised
        """
        message = "\n\nQUEENS' subprocess wrapper caught the following error:\n"
        message += error_message
        message += "\n\n\nwith commandline output:\n"
        message += str(command_output)
        message += "\n\n\nwhile executing the command:\n" + command
        if additional_message:
            message += '\n\n' + additional_message
        return message<|MERGE_RESOLUTION|>--- conflicted
+++ resolved
@@ -45,8 +45,6 @@
     Returns:
         function object (obj): function object for implementation type of run_subprocess from utils
     """
-<<<<<<< HEAD
-
     subprocess_types = {
         'simple': _run_subprocess_simple,
         'simulation': _run_subprocess_simulation,
@@ -54,18 +52,6 @@
         'remote': _run_subprocess_remote,
     }
     return get_option(subprocess_types, subprocess_type, error_message="Invalid subprocess type!")
-=======
-    if subprocess_type == 'simple':
-        return _run_subprocess_simple
-    elif subprocess_type == 'simulation':
-        return _run_subprocess_simulation
-    elif subprocess_type == 'submit':
-        return _run_subprocess_submit_job
-    elif subprocess_type == 'remote':
-        return _run_subprocess_remote
-    else:
-        raise SubprocessError(f'subprocess_type {subprocess_type} not found.')
->>>>>>> cde1d454
 
 
 def _run_subprocess_simple(command_string, **kwargs):
