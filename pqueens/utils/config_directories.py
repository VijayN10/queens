--- conflicted
+++ resolved
@@ -95,31 +95,9 @@
 
 LOCAL_TEMPORARY_SUBMISSION_SCRIPT = local_base_directory() / "temporary_submission_script.sh"
 
-<<<<<<< HEAD
-
-def current_job_directory(experiment_dir, job_id):
-    """Directory of the latest submitted job.
-
-    Args:
-        experiment_dir (pathlib.Path): Experiment directory
-        job_id (str): Job ID of the current job
-
-    Returns:
-        job_dir (pathlib.Path): Path to the current job directory.
-    """
-    if not isinstance(experiment_dir, pathlib.Path):
-        raise TypeError(
-            "The 'experiment_dir' must be of type 'pathlib.Path'."
-            f"You provided the type {type(experiment_dir)}."
-        )
-
-    job_dir = experiment_dir / str(job_id)
-    return job_dir
-=======
 if __name__ == '__main__':
     # this print statement is intended
     # calling this file as a standalone Python script from the shell will return
     # the absolute path to the singularity image as expected during a QUEENS run.
     # This is needed to make the absolute path to the singularity image available in CI pipelines
-    print(f"{ABS_SINGULARITY_IMAGE_PATH}")
->>>>>>> f1f79805
+    print(f"{ABS_SINGULARITY_IMAGE_PATH}")