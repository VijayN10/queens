--- conflicted
+++ resolved
@@ -10,28 +10,6 @@
 
 
 setup(
-<<<<<<< HEAD
-    name = "pqueens",
-    version = "0.1",
-    author = "Jonas Biehler",
-    author_email = "biehler@adco-engineering-gw.de",
-    description = ("A package for Uncertainty Quantification and Bayesian optimization"),
-    keywords = "Gaussian Processes, Uncertainty Quantification",
-    packages=['pqueens',
-              'pqueens.database',
-              'pqueens.post_post',
-              'pqueens.randomfields',
-              'pqueens.drivers',
-              'pqueens.interfaces',
-              'pqueens.iterators',
-              'pqueens.models',
-              'pqueens.regression_approximations',
-              'pqueens.resources',
-              'pqueens.schedulers',
-              'pqueens.variables',
-              'pqueens.utils',
-              'pqueens.visualization'],
-=======
     name="pqueens",
     version="0.1",
     author="Jonas Biehler",
@@ -54,7 +32,6 @@
         'pqueens.utils',
         'pqueens.visualization',
     ],
->>>>>>> 933469cb
     # for now do not add third party packages here but install them manually Using
     # anaconda beforehand (we get some weird errors otherwise)
     # install_requires=[
