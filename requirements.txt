--- conflicted
+++ resolved
@@ -12,13 +12,7 @@
     #   tensorflow
     #   tensorflow-probability
 arviz==0.15.0
-<<<<<<< HEAD
-    # via
-    #   -r requirements.in
-    #   pymc
-=======
-    # via -r requirements.in
->>>>>>> 75e0034c
+    # via -r requirements.in
 astunparse==1.6.3
     # via tensorflow
 attrs==22.2.0
@@ -26,35 +20,11 @@
 autograd==1.5
     # via -r requirements.in
 cachetools==5.3.0
-<<<<<<< HEAD
-    # via
-    #   google-auth
-    #   pymc
-=======
     # via google-auth
->>>>>>> 75e0034c
 certifi==2022.12.7
     # via requests
 chaospy==4.3.10
     # via -r requirements.in
-<<<<<<< HEAD
-charset-normalizer==3.0.1
-    # via requests
-chex==0.1.6
-    # via optax
-cloudpickle==2.2.1
-    # via
-    #   pymc
-    #   tensorflow-probability
-cons==0.4.5
-    # via
-    #   etuples
-    #   minikanren
-    #   pytensor
-contourpy==1.0.7
-    # via matplotlib
-coverage[toml]==7.1.0
-=======
 charset-normalizer==2.1.1
     # via
     #   -r requirements.in
@@ -68,7 +38,6 @@
 contourpy==1.0.7
     # via matplotlib
 coverage[toml]==7.2.0
->>>>>>> 75e0034c
     # via pytest-cov
 cycler==0.11.0
     # via matplotlib
@@ -94,26 +63,11 @@
     #   tensorflow-probability
 dnspython==2.3.0
     # via pymongo
-<<<<<<< HEAD
-etuples==0.3.8
-    # via
-    #   minikanren
-    #   pytensor
-=======
->>>>>>> 75e0034c
 exceptiongroup==1.1.0
     # via pytest
 execnet==1.9.0
     # via pytest-xdist
-<<<<<<< HEAD
-fastprogress==1.0.3
-    # via pymc
-filelock==3.9.0
-    # via pytensor
-flatbuffers==1.12
-=======
 flatbuffers==23.1.21
->>>>>>> 75e0034c
     # via tensorflow
 fonttools==4.38.0
     # via matplotlib
@@ -133,11 +87,7 @@
     # via tensorboard
 google-pasta==0.2.0
     # via tensorflow
-<<<<<<< HEAD
-gpflow==2.6.4
-=======
 gpflow==2.7.0
->>>>>>> 75e0034c
     # via -r requirements.in
 gpy==1.10.0
     # via -r requirements.in
@@ -182,11 +132,7 @@
 kiwisolver==1.4.4
     # via matplotlib
 lark==1.1.5
-<<<<<<< HEAD
-    # via gpflow
-=======
     # via check-shapes
->>>>>>> 75e0034c
 libclang==15.0.6.1
     # via tensorflow
 llvmlite==0.38.1
@@ -209,23 +155,10 @@
     #   salib
     #   seaborn
     #   vtk
-<<<<<<< HEAD
-minikanren==1.0.3
-    # via pytensor
-mock==5.0.1
-    # via -r requirements.in
-multipledispatch==0.6.0
-    # via
-    #   etuples
-    #   gpflow
-    #   logical-unification
-    #   minikanren
-=======
 mock==5.0.1
     # via -r requirements.in
 multipledispatch==0.6.0
     # via gpflow
->>>>>>> 75e0034c
 multiprocess==0.70.14
     # via
     #   pathos
@@ -343,20 +276,10 @@
     # via -r requirements.in
 pyfiglet==0.8.post1
     # via -r requirements.in
-<<<<<<< HEAD
-pymc==5.0.1
-    # via -r requirements.in
-=======
->>>>>>> 75e0034c
 pymongo==4.3.3
     # via -r requirements.in
 pyparsing==3.0.9
     # via matplotlib
-<<<<<<< HEAD
-pytensor==2.8.11
-    # via pymc
-=======
->>>>>>> 75e0034c
 pytest==7.2.1
     # via
     #   -r requirements.in
@@ -392,11 +315,7 @@
     # via -r requirements.in
 scikit-learn==1.1.1
     # via -r requirements.in
-<<<<<<< HEAD
-scipy==1.9.3
-=======
 scipy==1.10.0
->>>>>>> 75e0034c
     # via
     #   -r requirements.in
     #   arviz
@@ -460,14 +379,7 @@
     #   coverage
     #   pytest
 toolz==0.12.0
-<<<<<<< HEAD
-    # via
-    #   chex
-    #   logical-unification
-    #   minikanren
-=======
     # via chex
->>>>>>> 75e0034c
 torch==1.13.1
     # via -r requirements.in
 tqdm==4.64.1
@@ -478,11 +390,6 @@
     #   chex
     #   gpflow
     #   optax
-<<<<<<< HEAD
-    #   pymc
-    #   pytensor
-=======
->>>>>>> 75e0034c
     #   tensorflow
     #   torch
 urllib3==1.26.14
